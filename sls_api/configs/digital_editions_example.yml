--- conflicted
+++ resolved
@@ -7,7 +7,6 @@
 # Each digital edition project has its own config section describing how its files are located and handled
 # These files are XML files for est/com/inl text, and XLST files used to transform them into HTML.
 # It may be wise to change https://git-scm.com/docs/git-config#git-config-corequotePath for the repositories using git config
-<<<<<<< HEAD
 web_files:
     parland:
         # First, settings about how the publication tools should communicate towards git
@@ -61,31 +60,4 @@
         file_root: "/var/files/parland_master"
     topelius:
         svn_repository: "/opt/svn/repos/topelius"
-        file_root: "/var/files/topelius_master"
-=======
-parland:
-    # First, settings about how the publication tools should communicate towards git
-    git_repository: 'publisher@parland-git:slsfi/parland.git'
-    git_branch: 'staging'
-    # And then the actual local directory where the files are located (should be a local git repository with the above configured as its remote)
-    file_root: '/var/www/parland'
-    # Finally, whether or not internally published and unpublished items should be viewable
-    show_internally_published: False
-    show_unpublished: False
-
-
-topelius:
-    # First, settings about how the publication tools should communicate towards git
-    git_repository: 'publisher@topelius-git:slsfi/topelius.git'
-    git_branch: 'master'
-    # And then the actual local directory where the files are located (should be a local git repository with the above configured as its remote)
-    file_root: '/var/www/topelius'
-    # Finally, whether or not internally published and unpublished items should be viewable
-    show_internally_published: True
-    show_unpublished: True
-
-# In addition to STDOUT, messages can also be logged to file
-log_file: '/log/digital_editions/api.log'
-# XML-to-HTML is somewhat computationally expensive, so HTML reading texts are cached for up to this amount of time
-cache_lifetime_seconds: 7200  # 2 hours
->>>>>>> 81f62737
+        file_root: "/var/files/topelius_master"