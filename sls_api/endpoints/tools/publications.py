import logging
import os
from flask import Blueprint, request, Response
from flask_jwt_extended import jwt_required
<<<<<<< HEAD
from sqlalchemy import and_, asc, collate, desc, select
=======
from sqlalchemy import collate, select, text
>>>>>>> 1dad588c
from werkzeug.security import safe_join

from sls_api.endpoints.generics import db_engine, get_project_id_from_name, \
    get_table, int_or_none, validate_int, project_permission_required, \
    create_error_response, create_success_response, get_project_config, \
    get_project_collation


publication_tools = Blueprint("publication_tools", __name__)
logger = logging.getLogger("sls_api.tools.publications")


@publication_tools.route("/<project>/publications/")
@publication_tools.route("/<project>/publications/<order_by>/<direction>/")
@jwt_required()
def get_publications(project, order_by="id", direction="asc"):
    """
    List all (non-deleted) publications for a given project, with optional
    sorting by publication table columns.

    URL Path Parameters:

    - project (str, required): The name of the project for which to retrieve
      publications.
    - order_by (str, optional): The column by which to order the publications.
      For example "id" or "name". Defaults to "id".
    - direction (str, optional): The sort direction, valid values are `asc`
      (ascending, default) and `desc` (descending).

    Returns:

    - A tuple containing a Flask Response object with JSON data and an
      HTTP status code. The JSON response has the following structure:

        {
            "success": bool,
            "message": str,
            "data": array of objects or null
        }

    - `success`: A boolean indicating whether the operation was successful.
    - `message`: A string containing a descriptive message about the result.
    - `data`: On success, an array of publication objects; `null` on error.

    Example Request:

        GET /projectname/publications/
        GET /projectname/publications/date_modified/desc/

    Example Success Response (HTTP 200):

        {
            "success": true,
            "message": "Retrieved # publications.",
            "data": [
                {
                    "id": 1,
                    "publication_collection_id": 123,
                    "publication_comment_id": 5487,
                    "date_created": "2023-05-12T12:34:56",
                    "date_modified": "2023-06-01T08:22:11",
                    "date_published_externally": null,
                    "deleted": 0,
                    "published": 1,
                    "legacy_id": null,
                    "published_by": null,
                    "original_filename": "/path/to/file.xml",
                    "name": "Publication Title",
                    "genre": "non-fiction",
                    "publication_group_id": null,
                    "original_publication_date": "1854",
                    "zts_id": null,
                    "language": "en"
                },
                ...
            ]
        }

    Example Error Response (HTTP 400):

        {
            "success": false,
            "message": "Validation error: 'project' does not exist.",
            "data": null
        }

    Status Codes:

    - 200 - OK: The request was successful, and the publications are returned.
    - 400 - Bad Request: The project name is invalid.
    - 500 - Internal Server Error: Database query or execution failed.
    """
    # Verify that project name is valid and get project_id
    project_id = get_project_id_from_name(project)
    if not project_id:
        return create_error_response("Validation error: 'project' does not exist.")

    collection_table = get_table("publication_collection")
    publication_table = get_table("publication")

    # Verify order_by and direction
    if order_by not in publication_table.c:
        return create_error_response("Validation error: 'order_by' must be a valid column in the publication table.")

    if direction not in ["asc", "desc"]:
        return create_error_response("Validation error: 'direction' must be either 'asc' or 'desc'.")

    try:
        with db_engine.connect() as connection:
            # Left join collection table on publication table and
            # select only the columns from the publication table
            stmt = (
                select(*publication_table.c)
                .join(collection_table, publication_table.c.publication_collection_id == collection_table.c.id)
                .where(collection_table.c.project_id == project_id)
                .where(publication_table.c.deleted < 1)
                .order_by(publication_table.c.publication_collection_id)
            )

            order_column = publication_table.c[order_by]

            # Apply collation if the column needs it
            if order_by == "name":
                collation_name = get_project_collation(project)
                order_column = collate(order_column, collation_name)

            # Apply ordering direction
            if direction == "asc":
                stmt = stmt.order_by(order_column.asc())
            else:
                stmt = stmt.order_by(order_column.desc())

            rows = connection.execute(stmt).fetchall()

            return create_success_response(
                message=f"Retrieved {len(rows)} publications.",
                data=[row._asdict() for row in rows]
            )

    except Exception:
        logger.exception("Exception retrieving publications.")
        return create_error_response("Unexpected error: failed to retrieve publications.", 500)


@publication_tools.route("/<project>/publication/<publication_id>/")
@project_permission_required
def get_publication(project, publication_id):
    """
    Retrieve a single publication for a given project.

    URL Path Parameters:

    - project (str, required): The name of the project to which the
      publication belongs.
    - publication_id (int, required): The id of the publication to retrieve.

    Returns:

    - A tuple containing a Flask Response object with JSON data and an
      HTTP status code. The JSON response has the following structure:

        {
            "success": bool,
            "message": str,
            "data": object or null
        }

    - `success`: A boolean indicating whether the operation was successful.
    - `message`: A string containing a descriptive message about the result.
    - `data`: On success, an object containing the publication data; `null`
      on error.

    Example Request:

        GET /projectname/publication/123/

    Example Success Response (HTTP 200):

        {
            "success": true,
            "message": "Retrieved 1 publication.",
            "data": {
                "id": 123,
                "publication_collection_id": 456,
                "publication_comment_id": 789,
                "date_created": "2023-05-12T12:34:56",
                "date_modified": "2023-06-01T08:22:11",
                "date_published_externally": null,
                "deleted": 0,
                "published": 1,
                "legacy_id": null,
                "published_by": null,
                "original_filename": "/path/to/file.xml",
                "name": "Publication Title",
                "genre": "fiction",
                "publication_group_id": null,
                "original_publication_date": "1854",
                "zts_id": null,
                "language": "en"
            }
        }

    Example Error Response (HTTP 400):

        {
            "success": false,
            "message": "Validation error: 'project' does not exist.",
            "data": null
        }

    Status Codes:

    - 200 - OK: The request was successful, and the publication is returned.
    - 400 - Bad Request: The project name or publication_id is invalid.
    - 500 - Internal Server Error: Database query or execution failed.
    """
    # Verify that project name is valid and get project_id
    project_id = get_project_id_from_name(project)
    if not project_id:
        return create_error_response("Validation error: 'project' does not exist.")

    # Convert publication_id to integer and verify
    publication_id = int_or_none(publication_id)
    if not publication_id or publication_id < 1:
        return create_error_response("Validation error: 'publication_id' must be a positive integer.")

    collection_table = get_table("publication_collection")
    publication_table = get_table("publication")

    try:
        with db_engine.connect() as connection:
            # Left join collection table on publication table and
            # select only the columns from the publication table
            # with matching publication_id and project_id
            statement = (
                select(*publication_table.c)
                .join(collection_table, publication_table.c.publication_collection_id == collection_table.c.id)
                .where(collection_table.c.project_id == project_id)
                .where(publication_table.c.id == publication_id)
            )
            result = connection.execute(statement).first()

            if result is None:
                return create_error_response("Validation error: could not find publication, either 'project' or 'publication_id' is invalid.")

            return create_success_response(
                message="Retrieved 1 publication.",
                data=result._asdict()
            )

    except Exception:
        logger.exception("Exception retrieving publication.")
        return create_error_response("Unexpected error: failed to retrieve publication.", 500)


@publication_tools.route("/<project>/publication/<publication_id>/versions/")
@jwt_required()
def get_publication_versions(project, publication_id):
    """
    List all (non-deleted) versions (i.e. variants) of the specified
    publication in a given project.

    URL Path Parameters:

    - project (str, required): The name of the project for which to retrieve
      publication versions.
    - publication_id (int, required): The id of the publication to retrieve
      versions for. Must be a positive integer.

    Returns:

    - A tuple containing a Flask Response object with JSON data and an
      HTTP status code. The JSON response has the following structure:

        {
            "success": bool,
            "message": str,
            "data": array of objects or null
        }

    - `success`: A boolean indicating whether the operation was successful.
    - `message`: A string containing a descriptive message about the result.
    - `data`: On success, an array of publication version objects; `null` on
      error.

    Example Request:

        GET /projectname/publication/456/versions/

    Example Success Response (HTTP 200):

        {
            "success": true,
            "message": "Retrieved # publication versions.",
            "data": [
                {
                    "id": 1,
                    "publication_id": 456,
                    "date_created": "2023-07-12T09:23:45",
                    "date_modified": "2023-07-13T10:00:00",
                    "date_published_externally": null,
                    "deleted": 0,
                    "published": 1,
                    "legacy_id": null,
                    "published_by": null,
                    "original_filename": "path/to/file.xml",
                    "name": "Publication Title version 2",
                    "type": 1,
                    "section_id": 5,
                    "sort_order": 1
                },
                ...
            ]
        }

    Example Error Response (HTTP 400):

        {
            "success": false,
            "message": "Validation error: 'project' does not exist.",
            "data": null
        }

    Status Codes:

    - 200 - OK: The request was successful, and the publication versions
            are returned.
    - 400 - Bad Request: The project name or publication_id is invalid.
    - 500 - Internal Server Error: Database query or execution failed.
    """
    # Verify that project name is valid and get project_id
    project_id = get_project_id_from_name(project)
    if not project_id:
        return create_error_response("Validation error: 'project' does not exist.")

    # Convert publication_id to integer and verify
    publication_id = int_or_none(publication_id)
    if not publication_id or publication_id < 1:
        return create_error_response("Validation error: 'publication_id' must be a positive integer.")

    publication_version = get_table("publication_version")

    try:
        with db_engine.connect() as connection:
            # We are simply retrieving matching rows based on
            # publication_id, not verifying that the publication
            # actually belongs to the project.
            stmt = (
                select(publication_version)
                .where(publication_version.c.publication_id == publication_id)
                .where(publication_version.c.deleted < 1)
                .order_by(publication_version.c.sort_order)
            )
            rows = connection.execute(stmt).fetchall()

            return create_success_response(
                message=f"Retrieved {len(rows)} publication versions.",
                data=[row._asdict() for row in rows]
            )

    except Exception:
        logger.exception("Exception retrieving publication versions.")
        return create_error_response("Unexpected error: failed to retrieve publication versions.", 500)


@publication_tools.route("/<project>/publication/<publication_id>/manuscripts/")
@jwt_required()
def get_publication_manuscripts(project, publication_id):
    """
    List all (non-deleted) manuscripts of the specified publication in
    a given project.

    URL Path Parameters:

    - project (str, required): The name of the project for which to retrieve
      publication manuscripts.
    - publication_id (int, required): The id of the publication to retrieve
      manuscripts for. Must be a positive integer.

    Returns:

    - A tuple containing a Flask Response object with JSON data and an
      HTTP status code. The JSON response has the following structure:

        {
            "success": bool,
            "message": str,
            "data": array of objects or null
        }

    - `success`: A boolean indicating whether the operation was successful.
    - `message`: A string containing a descriptive message about the result.
    - `data`: On success, an array of publication manuscript objects; `null`
      on error.

    Example Request:

        GET /projectname/publication/456/manuscripts/

    Example Success Response (HTTP 200):

        {
            "success": true,
            "message": "Retrieved # publication manuscripts.",
            "data": [
                {
                    "id": 1,
                    "publication_id": 456,
                    "date_created": "2023-07-12T09:23:45",
                    "date_modified": "2023-07-13T10:00:00",
                    "date_published_externally": null,
                    "deleted": 0,
                    "published": 1,
                    "legacy_id": null,
                    "published_by": null,
                    "original_filename": "path/to/file.xml",
                    "name": "Publication Title manuscript 1",
                    "type": 1,
                    "section_id": 5,
                    "sort_order": 1,
                    "language": "en"
                },
                ...
            ]
        }

    Example Error Response (HTTP 400):

        {
            "success": false,
            "message": "Validation error: 'project' does not exist.",
            "data": null
        }

    Status Codes:

    - 200 - OK: The request was successful, and the publication manuscripts
            are returned.
    - 400 - Bad Request: The project name or publication_id is invalid.
    - 500 - Internal Server Error: Database query or execution failed.
    """
    # Verify that project name is valid and get project_id
    project_id = get_project_id_from_name(project)
    if not project_id:
        return create_error_response("Validation error: 'project' does not exist.")

    # Convert publication_id to integer and verify
    publication_id = int_or_none(publication_id)
    if not publication_id or publication_id < 1:
        return create_error_response("Validation error: 'publication_id' must be a positive integer.")

    publication_manuscript = get_table("publication_manuscript")

    try:
        with db_engine.connect() as connection:
            # We are simply retrieving matching rows based on
            # publication_id, not verifying that the publication
            # actually belongs to the project.
            stmt = (
                select(publication_manuscript)
                .where(publication_manuscript.c.publication_id == publication_id)
                .where(publication_manuscript.c.deleted < 1)
                .order_by(publication_manuscript.c.sort_order)
            )
            rows = connection.execute(stmt).fetchall()

            return create_success_response(
                message=f"Retrieved {len(rows)} publication manuscripts.",
                data=[row._asdict() for row in rows]
            )

    except Exception:
        logger.exception("Exception retrieving publication manuscripts.")
        return create_error_response("Unexpected error: failed to retrieve publication manuscripts.", 500)


@publication_tools.route("/<project>/publication/<publication_id>/tags/")
@jwt_required()
def get_publication_tags(project, publication_id):
    """
    List all (non-deleted) tags/keywords for the specified publication. The
    tags/keywords are ordered alphabetically by name.

    URL Path Parameters:

    - project (str, required): The name of the project for which to retrieve
      publication tags/keywords.
    - publication_id (int, required): The id of the publication to retrieve
      tags/keywords for. Must be a positive integer.

    Returns:

    - A tuple containing a Flask Response object with JSON data and an
      HTTP status code. The JSON response has the following structure:

        {
            "success": bool,
            "message": str,
            "data": array of objects or null
        }

    - `success`: A boolean indicating whether the operation was successful.
    - `message`: A string containing a descriptive message about the result.
    - `data`: On success, an array of tag/keyword objects with event data;
      `null` on error.

    Response object keys and their data types:

    {
        "id": number,
        "date_created": string | null,
        "date_modified": string | null,
        "deleted": number,
        "type": string | null,
        "name": string | null,
        "description": string | null,
        "legacy_id": string | null,
        "project_id": number,
        "source": string | null,
        "name_translation_id": number | null,
        "event_occurrence_id": number,
        "event_id": number
    }

    Example Request:

        GET /projectname/publication/456/tags/

    Example Success Response (HTTP 200):

        {
            "success": true,
            "message": "Retrieved # publication keywords.",
            "data": [
                {
                    "id": 1,
                    ...
                },
                ...
            ]
        }

    Example Error Response (HTTP 400):

        {
            "success": false,
            "message": "Validation error: 'project' does not exist.",
            "data": null
        }

    Status Codes:

    - 200 - OK: The request was successful, and the publication tags/keywords
            are returned.
    - 400 - Bad Request: The project name or publication_id is invalid.
    - 500 - Internal Server Error: Database query or execution failed.
    """
    # Verify that project name is valid and get project_id
    project_id = get_project_id_from_name(project)
    if not project_id:
        return create_error_response("Validation error: 'project' does not exist.")

    # Convert publication_id to integer and verify
    publication_id = int_or_none(publication_id)
    if not publication_id or publication_id < 1:
        return create_error_response("Validation error: 'publication_id' must be a positive integer.")

    tag_table = get_table("tag")
    connection_table = get_table("event_connection")
    occurrence_table = get_table("event_occurrence")

    stmt = (
        select(
            *tag_table.c,
            occurrence_table.c.id.label("event_occurrence_id"),
            occurrence_table.c.event_id
        )
        .select_from(
            occurrence_table
            .join(
                connection_table,
                occurrence_table.c.event_id == connection_table.c.event_id
            )
            .join(tag_table, tag_table.c.id == connection_table.c.tag_id)
        )
        .where(
            and_(
                occurrence_table.c.publication_id == publication_id,
                connection_table.c.tag_id.isnot(None),
                connection_table.c.deleted < 1,
                occurrence_table.c.deleted < 1,
                tag_table.c.deleted < 1
            )
        )
        .order_by(
            collate(tag_table.c.name, "sv-x-icu")  # Use Swedish collation for sorting å, ä, ö correctly.
        )
    )

    try:
        with db_engine.connect() as connection:
            rows = connection.execute(stmt).fetchall()

            return create_success_response(
                message=f"Retrieved {len(rows)} publication keywords.",
                data=[row._asdict() for row in rows]
            )

    except Exception:
        logger.exception("Exception retrieving publication keywords.")
        return create_error_response("Unexpected error: failed to retrieve publication keywords.", 500)


@publication_tools.route("/<project>/publication/<publication_id>/facsimiles/")
@jwt_required()
def get_publication_facsimiles(project, publication_id):
    """
    List all (non-deleted) fascimiles for the specified publication in
    the given project.

    URL Path Parameters:

    - project (str, required): The name of the project for which to retrieve
      fascimiles.
    - publication_id (int, required): The id of the publication to retrieve
      fascimiles for. Must be a positive integer.

    Returns:

    - A tuple containing a Flask Response object with JSON data and an
      HTTP status code. The JSON response has the following structure:

        {
            "success": bool,
            "message": str,
            "data": array of objects or null
        }

    - `success`: A boolean indicating whether the operation was successful.
    - `message`: A string containing a descriptive message about the result.
    - `data`: On success, an array of facsimile objects; `null` on error.

    Example Request:

        GET /projectname/publication/456/fascimiles/

    Example Success Response (HTTP 200):

        {
            "success": true,
            "message": "Retrieved # publication facsimiles.",
            "data": [
                {
                    "id": 123,
                    "publication_facsimile_collection_id": 5830,
                    "publication_id": 456,
                    "publication_manuscript_id": null,
                    "publication_version_id": null,
                    "date_created": "2023-05-12T12:34:56",
                    "date_modified": "2023-06-01T08:22:11",
                    "deleted": 0,
                    "page_nr": 4,
                    "section_id": 1,
                    "priority": 1,
                    "type": 0,
                    "title": "Facsimile Collection Title",
                    "description": "Some details about the collection.",
                    "external_url": null
                },
                ...
            ]
        }

    Example Error Response (HTTP 400):

        {
            "success": false,
            "message": "Validation error: 'project' does not exist.",
            "data": null
        }

    Status Codes:

    - 200 - OK: The request was successful, and the publication facsimiles
            are returned.
    - 400 - Bad Request: The project name or publication_id is invalid.
    - 500 - Internal Server Error: Database query or execution failed.
    """
    # Verify that project name is valid and get project_id
    project_id = get_project_id_from_name(project)
    if not project_id:
        return create_error_response("Validation error: 'project' does not exist.")

    # Convert publication_id to integer and verify
    publication_id = int_or_none(publication_id)
    if not publication_id or publication_id < 1:
        return create_error_response("Validation error: 'publication_id' must be a positive integer.")

    facs_table = get_table("publication_facsimile")
    facs_collection_table = get_table("publication_facsimile_collection")

    try:
        with db_engine.connect() as connection:
            stmt = (
                select(
                    facs_table,
                    facs_collection_table.c.title,
                    facs_collection_table.c.description,
                    facs_collection_table.c.external_url
                )
                .join(
                    facs_collection_table,
                    facs_table.c.publication_facsimile_collection_id == facs_collection_table.c.id
                )
                .where(facs_table.c.publication_id == publication_id)
                .where(facs_table.c.deleted < 1)
                .where(facs_collection_table.c.deleted < 1)
                .order_by(facs_table.c.priority)
            )
            rows = connection.execute(stmt).fetchall()

            return create_success_response(
                message=f"Retrieved {len(rows)} publication facsimiles.",
                data=[row._asdict() for row in rows]
            )

    except Exception:
        logger.exception("Exception retrieving publication facsimiles.")
        return create_error_response("Unexpected error: failed to retrieve publication facsimiles.", 500)


@publication_tools.route("/<project>/publication/<publication_id>/comments/")
@jwt_required()
def get_publication_comments(project, publication_id):
    """
    List all (non-deleted) comments of the specified publication
    in a given project. Since only one comment is allowed per publication,
    the list will have only one item (or none).

    URL Path Parameters:

    - project (str, required): The name of the project for which to retrieve
      publication comments.
    - publication_id (int, required): The id of the publication to retrieve
      comments for. Must be a positive integer.

    Returns:

    - A tuple containing a Flask Response object with JSON data and an
      HTTP status code. The JSON response has the following structure:

        {
            "success": bool,
            "message": str,
            "data": array of objects or null
        }

    - `success`: A boolean indicating whether the operation was successful.
    - `message`: A string containing a descriptive message about the result.
    - `data`: On success, an array of publication comment objects; `null`
      on error.

    Example Request:

        GET /projectname/publication/456/comments/

    Example Success Response (HTTP 200):

        {
            "success": true,
            "message": "Retrieved # publication comments.",
            "data": [
                {
                    "id": 2582,
                    "publication_id": 456,
                    "date_created": "2023-07-12T09:23:45",
                    "date_modified": "2023-07-13T10:00:00",
                    "date_published_externally": null,
                    "deleted": 0,
                    "published": 1,
                    "legacy_id": null,
                    "published_by": null,
                    "original_filename": "path/to/comment_file.xml"
                }
            ]
        }

    Example Error Response (HTTP 400):

        {
            "success": false,
            "message": "Validation error: 'project' does not exist.",
            "data": null
        }

    Status Codes:

    - 200 - OK: The request was successful, and the publication comments
            are returned.
    - 400 - Bad Request: The project name or publication_id is invalid.
    - 500 - Internal Server Error: Database query or execution failed.
    """
    # Verify that project name is valid and get project_id
    project_id = get_project_id_from_name(project)
    if not project_id:
        return create_error_response("Validation error: 'project' does not exist.")

    # Convert publication_id to integer and verify
    publication_id = int_or_none(publication_id)
    if not publication_id or publication_id < 1:
        return create_error_response("Validation error: 'publication_id' must be a positive integer.")

    publication_table = get_table("publication")
    comment_table = get_table("publication_comment")

    try:
        with db_engine.connect() as connection:
            # We are simply retrieving matching rows based on
            # publication_id, not verifying that the publication
            # actually belongs to the project.

            # Left join publication table on publication_comment
            # table and filter on publication_id and non-deleted
            # comments. Publications can have only one comment,
            # so this should return only one row (or none).
            stmt = (
                select(*comment_table.c)
                .join(publication_table, comment_table.c.id == publication_table.c.publication_comment_id)
                .where(publication_table.c.id == publication_id)
                .where(comment_table.c.deleted < 1)
            )
            rows = connection.execute(stmt).fetchall()

            return create_success_response(
                message=f"Retrieved {len(rows)} publication comments.",
                data=[row._asdict() for row in rows]
            )

    except Exception:
        logger.exception("Exception retrieving publication comments.")
        return create_error_response("Unexpected error: failed to retrieve publication comments.", 500)


@publication_tools.route("/<project>/publication/<publication_id>/link_text/", methods=["POST"])
@project_permission_required
def link_text_to_publication(project, publication_id):
    """
    Create a new comment, manuscript or version for the specified publication
    in the given project. Observe that publications can have only one comment.
    Attempting to create a new comment for a publication that already has one
    will fail.

    URL Path Parameters:

    - project (str): The name of the project.
    - publication_id (int): The ID of the publication to which the comment,
      manuscript or version will be linked.

    POST Data Parameters in JSON Format:

    - text_type (str, required): The type of text to create.
      Must be one of "comment", "manuscript" or "version".
    - original_filename (str, required): File path to the XML file of the
      text. Cannot be empty.

    Optional POST data parameters (depending on text_type):

    For "manuscript" and "version":

    - name (str, optional): The name or title of the text.
    - type (int, optional): A non-negative integer representing the type of
      the text. Defaults to 1 for "version" (1=base text, 2=other variant).
    - section_id (int, optional): A non-negative integer representing the
      section ID.
    - sort_order (int, optional): A non-negative integer indicating the
      sort order. Defaults to 1.

    For "manuscript" only:

    - language (str, optional): The language code (ISO 639-1) of the main
      language in the manuscript text.

    For all text types:

    - published (int, optional): The publication status. Must be an integer
      with value 0, 1 or 2. Defaults to 1.
    - published_by (str, optional): The name of the person who published
      the text.
    - legacy_id (str, optional): A legacy identifier for the text.

    Returns:

    - A tuple containing a Flask Response object with JSON data and an
      HTTP status code. The JSON response has the following structure:

        {
            "success": bool,
            "message": str,
            "data": object or null
        }

    - `success`: A boolean indicating whether the operation was successful.
    - `message`: A string containing a descriptive message about the result.
    - `data`: On success, an object containing the inserted data; `null`
      on error.

    Example Request:

        POST /projectname/publication/456/link_text/
        Body:
        {
            "text_type": "manuscript",
            "original_filename": "path/to/ms_file1.xml",
            "name": "Publication Title manuscript 1",
            "language": "en",
            "published": 1
        }

    Example Success Response (HTTP 201):

        {
            "success": true,
            "message": "Publication manuscript created and linked to publication.",
            "data":  {
                "id": 284,
                "publication_id": 456,
                "date_created": "2023-07-12T09:23:45",
                "date_modified": null,
                "date_published_externally": null,
                "deleted": 0,
                "published": 1,
                "legacy_id": null,
                "published_by": null,
                "original_filename": "path/to/ms_file1.xml",
                "name": "Publication Title manuscript 1",
                "type": null,
                "section_id": null,
                "sort_order": null,
                "language": "en"
            }
        }

    Example Error Response (HTTP 400):

        {
            "success": false,
            "message": "Validation error: 'original_filename' and 'text_type' required. Valid values for 'text_type' are 'comment', 'manuscript' or 'version'.",
            "data": null
        }

    Status Codes:

    - 201 - Created: The publication text type was created successfully.
    - 400 - Bad Request: Invalid project name, publication ID, field values,
            or no data provided.
    - 500 - Internal Server Error: Database query or execution failed.
    """
    # Verify that project name is valid and get project_id
    project_id = get_project_id_from_name(project)
    if not project_id:
        return create_error_response("Validation error: 'project' does not exist.")

    # Convert publication_id to integer and verify
    publication_id = int_or_none(publication_id)
    if not publication_id or publication_id < 1:
        return create_error_response("Validation error: 'publication_id' must be a positive integer.")

    # Verify that request data was provided
    request_data = request.get_json()
    if not request_data:
        return create_error_response("No data provided.")

    # List required and optional fields in POST data
    required_fields = ["text_type", "original_filename"]
    optional_fields = [
        "name",         # only manuscript and version
        "published",
        "published_by",
        "legacy_id",
        "type",         # only manuscript and version
        "section_id",   # only manuscript and version
        "sort_order",   # only manuscript and version
        "language"      # only manuscript
    ]

    text_type = request_data.get("text_type", None)

    # Check that required fields are in the request data,
    # that their values are non-empty
    # and that text_type is among valid values
    valid_text_types = ["comment", "manuscript", "version"]
    if (
        any(field not in request_data or not request_data[field] for field in required_fields)
        or text_type not in valid_text_types
    ):
        return create_error_response("Validation error: 'original_filename' and 'text_type' required. Valid values for 'text_type' are 'comment', 'manuscript' or 'version'.")

    # Start building values dictionary for insert statement
    values = {}

    # Loop over all fields and validate them
    for field in required_fields + optional_fields:
        if field in request_data:
            # Skip inapplicable fields
            if (
                field == "text_type"
                or (
                    text_type == "comment"
                    and field in ["name", "type", "section_id", "sort_order", "language"]
                )
                or (text_type == "version" and field == "language")
            ):
                continue

            # Validate integer field values and ensure all other fields are
            # strings or None
            if field == "published":
                if not validate_int(request_data[field], 0, 2):
                    return create_error_response(f"Validation error: '{field}' must be either 0, 1 or 2.")
            elif field in ["type", "section_id", "sort_order"]:
                if not validate_int(request_data[field], 0):
                    return create_error_response(f"Validation error: '{field}' must be an integer greater than or equal to 0.")
            else:
                # Convert remaining fields to string if not None
                if request_data[field] is not None:
                    request_data[field] = str(request_data[field])

            # Add the field to the values list for the query construction
            values[field] = request_data[field]

    # Set published to default value 1 if not in provided values
    if "published" not in values:
        values["published"] = 1

    # For manuscript and version set publication_id and default values
    # for sort_order and type (version only)
    if text_type != "comment":
        values["publication_id"] = publication_id
        if "sort_order" not in values:
            values["sort_order"] = 1
        if text_type == "version" and "type" not in values:
            values["type"] = 1

    try:
        with db_engine.connect() as connection:
            with connection.begin():
                # Verify publication_id and that the publication is
                # in the project
                collection_table = get_table("publication_collection")
                publication_table = get_table("publication")
                stmt = (
                    select(
                        publication_table.c.id,
                        publication_table.c.publication_comment_id
                    )
                    .join(collection_table, publication_table.c.publication_collection_id == collection_table.c.id)
                    .where(collection_table.c.project_id == project_id)
                    .where(publication_table.c.id == publication_id)
                )
                result = connection.execute(stmt).first()

                if result is None:
                    return create_error_response("Validation error: could not find publication, either 'project' or 'publication_id' is invalid.")

                # Since publications can have only one comment linked to them,
                # we need to check if the publication already has a comment.
                if (
                    text_type == "comment"
                    and getattr(result, "publication_comment_id", None) is not None
                ):
                    return create_error_response("Failed to add comment to publication: a comment is already linked to the publication.")

                table = get_table(f"publication_{text_type}")
                ins_stmt = (
                    table.insert()
                    .values(**values)
                    .returning(*table.c)  # Return the inserted row
                )
                inserted_row = connection.execute(ins_stmt).first()

                if inserted_row is None:
                    return create_error_response("Insertion failed: no row returned.", 500)

                if (
                    text_type == "comment"
                    and getattr(inserted_row, "id", None) is not None
                ):
                    # Update the publication with the comment id
                    upd_stmt = (
                        publication_table.update()
                        .where(publication_table.c.id == publication_id)
                        .values(publication_comment_id=inserted_row.id)
                    )
                    connection.execute(upd_stmt)

                return create_success_response(
                    message=f"Publication {text_type} created and linked to publication.",
                    data=inserted_row._asdict(),
                    status_code=201
                )

    except Exception:
        logger.exception(f"Exception creating new publication {text_type}.")
        return create_error_response(f"Unexpected error: failed to create new publication {text_type}.", 500)


@publication_tools.route("/<project>/verify-facsimile-file/<collection_id>/<file_nr>/<zoom_level>")
@project_permission_required
def verify_facsimile_file_exists(project, collection_id, file_nr, zoom_level):
    """
    Verify the existence of a single facsimile file or all files in a
    specific facsimile collection in the given project.

    URL Path Parameters:

    - project (str, required): The name of the project containing the
      facsimile collection.
    - collection_id (int, required): The ID of the facsimile collection.
      Must be a positive integer.
    - file_nr (int or str, required): The number of the facsimile file to
      verify. Must be either a positive integer to verify a single
      file, or the fixed string 'all' to verify all image files in the
      facsimile collection.
    - zoom_level (int, required): The zoom level of the facsimile file(s).
      Must be an integer with value 1, 2, 3 or 4.

    Returns:

    - A tuple containing a Flask Response object with JSON data and an
      HTTP status code. The JSON Response has the following structure:

        {
            "success": bool,
            "message": str,
            "data": null or object
        }

    - `success`: A boolean indicating whether the file exists.
    - `message`: A string containing a descriptive message about the result.
    - `data`: `null` or an object with an array of missing file numbers.

    Example Request:

        GET /projectname/verify-facsimile-file/1234/5/2
        GET /projectname/verify-facsimile-file/1234/all/2

    Example Success Response For Single File (HTTP 200):

        {
            "success": true,
            "message": "Facsimile file exists.",
            "data": null
        }

    Example Error Response For Single File (HTTP 404):

        {
            "success": false,
            "message": "Facsimile file not found.",
            "data": null
        }

    Example Error Response For All Files (HTTP 404):

        {
            "success": false,
            "message": "5 facsimile files not found.",
            "data": {
                "missing_file_numbers": [4, 11, 12, 27, 61]
            }
        }

    Status Codes:

    - 200 - OK: The request was successful; the file(s) exist(s).
    - 400 - Bad Request: One or more URL path parameters are invalid.
    - 403 - Forbidden: Permission denied to access facsimile file.
    - 404 - Not Found: The specified facsimile file does not exist.
    - 500 - Internal Server Error: Database query or file reading failed.
    """
    # Validate URL path parameters
    project_id = get_project_id_from_name(project)
    if not project_id:
        return create_error_response("Validation error: 'project' does not exist.")

    collection_id = int_or_none(collection_id)
    if not collection_id or collection_id < 1:
        return create_error_response("Validation error: 'collection_id' must be a positive integer.")

    if file_nr != "all":
        file_nr = int_or_none(file_nr)
        if not validate_int(file_nr, 1):
            return create_error_response("Validation error: 'file_nr' must be a positive integer or 'all'.")

    zoom_level = int_or_none(zoom_level)
    if not validate_int(zoom_level, 1, 4):
        return create_error_response("Validation error: 'zoom_level' must be an integer with value 1, 2, 3 or 4.")

    # Verify facsimile collection exists in database
    try:
        with db_engine.connect() as connection:
            facs_coll_table = get_table("publication_facsimile_collection")
            stmt = (
                select(facs_coll_table)
                .where(facs_coll_table.c.id == collection_id)
            )
            result = connection.execute(stmt).first()
    except Exception:
        logger.exception(f"Database error retrieving facsimile collection with ID {collection_id}.")
        return create_error_response("Unexpected error: failed to get facsimile collection from database.", 500)

    if result is None:
        return create_error_response("Validation error: could not find facsimile collection with given ID.")

    # Set the folder path based on the database or configuration
    folder_path = getattr(result, "folder_path", None)
    if folder_path:
        base_path = safe_join(folder_path)
    else:
        config = get_project_config(project)
        if config is None:
            return create_error_response("Error: project config does not exist on server.", 500)
        base_path = safe_join(config["file_root"], "facsimiles")

    # Create list of file paths where each item is a tuple with the file
    # number as the first part and the path as the second part.
    file_paths = []

    if file_nr == "all":
        image_count = int_or_none(result.number_of_pages)
        if not validate_int(image_count, 1):
            return create_error_response("Error: 'number_of_pages' for the facsimile collection in the database is NULL or a non-positive integer.")

        for i in range(1, image_count + 1):
            file_paths.append(
                (i, safe_join(base_path, str(collection_id), str(zoom_level), f"{str(i)}.jpg"))
            )
    else:
        file_paths.append(
            (file_nr, safe_join(base_path, str(collection_id), str(zoom_level), f"{file_nr}.jpg"))
        )

    # Check if one or more files exist
    missing_file_numbers = []
    for file_number, path in file_paths:
        try:
            if not os.path.isfile(path):
                missing_file_numbers.append(file_number)
        except Exception:
            logger.exception(f"Error checking file existence at {path}.")
            return create_error_response("Error accessing facsimile files.", 500)

    if len(file_paths) > 1:
        if len(missing_file_numbers) > 0:
            return create_error_response(
                f"{len(missing_file_numbers)} facsimile files not found.",
                404,
                {"missing_file_numbers": missing_file_numbers}
            )
        else:
            return create_success_response("All facsimile files exist.")
    else:
        if len(missing_file_numbers) > 0:
            return create_error_response("Facsimile file not found.", 404)
        else:
            return create_success_response("Facsimile file exists.")


@publication_tools.route("/<project>/get-single-facsimile-file/<collection_id>/<file_nr>/<zoom_level>")
@project_permission_required
def get_single_facsimile_file(project, collection_id, file_nr, zoom_level):
    """
    Retrieve a single facsimile file in a specific facsimile collection
    in the given project. Unlike the public `get_facsimile_file` endpoint
    in `facsimiles.py`, this endpoint does not require the facsimile
    collection to be linked to a publication. Also, the file number of the
    image to retrieve is not adjusted with the `start_page_number` value
    of the collection in the database.

    URL Path Parameters:

    - project (str, required): The name of the project containing the
      facsimile collection.
    - collection_id (int, required): The ID of the facsimile collection.
      Must be a positive integer.
    - file_nr (int, required): The number of the facsimile file to
      retrieve. Must be a positive integer.
    - zoom_level (int, required): The zoom level of the facsimile file.
      Must be an integer with value 1, 2, 3 or 4.

    Returns:

    - On success, the image file's binary data, otherwise a tuple
      containing a Flask Response object with JSON data and an
      HTTP status code. On failure, the JSON Response has the following
      structure:

        {
            "success": bool,
            "message": str,
            "data": null
        }

    - `success`: `false`.
    - `message`: A string containing a descriptive message about the result.
    - `data`: `null`.

    Example Request:

        GET /projectname/get-single-facsimile-file/1234/5/2

    Example Success Response (HTTP 200):

        Binary content of the image file with 'Content-Type: image/jpeg'.

    Example Error Response (HTTP 404):

        {
            "success": false,
            "message": "Facsimile file not found.",
            "data": null
        }

    Status Codes:

    - 200 - OK: The request was successful; the image binary data is
                returned.
    - 400 - Bad Request: One or more URL path parameters are invalid.
    - 403 - Forbidden: Permission denied to access facsimile file.
    - 404 - Not Found: The specified facsimile file does not exist.
    - 500 - Internal Server Error: Database query or file reading failed.
    """
    # Validate URL path parameters
    project_id = get_project_id_from_name(project)
    if not project_id:
        return create_error_response("Validation error: 'project' does not exist.")

    collection_id = int_or_none(collection_id)
    if not collection_id or collection_id < 1:
        return create_error_response("Validation error: 'collection_id' must be a positive integer.")

    file_nr = int_or_none(file_nr)
    if not validate_int(file_nr, 1):
        return create_error_response("Validation error: 'file_nr' must be a positive integer.")

    zoom_level = int_or_none(zoom_level)
    if not validate_int(zoom_level, 1, 4):
        return create_error_response("Validation error: 'zoom_level' must be an integer with value 1, 2, 3 or 4.")

    # Verify facsimile collection exists in database
    try:
        with db_engine.connect() as connection:
            facs_coll_table = get_table("publication_facsimile_collection")
            stmt = (
                select(facs_coll_table)
                .where(facs_coll_table.c.id == collection_id)
            )
            result = connection.execute(stmt).first()
    except Exception:
        logger.exception(f"Database error retrieving facsimile collection with ID {collection_id}.")
        return create_error_response("Unexpected error: failed to get facsimile collection from database.", 500)

    if result is None:
        return create_error_response("Validation error: could not find facsimile collection with given ID.")

    # Set the file path based on the database or configuration
    folder_path = getattr(result, "folder_path", None)
    if folder_path:
        base_path = folder_path
    else:
        config = get_project_config(project)
        if config is None:
            return create_error_response("Error: project config does not exist on server.", 500)
        base_path = safe_join(config["file_root"], "facsimiles")

    file_path = safe_join(base_path,
                          str(collection_id),
                          str(zoom_level),
                          f"{file_nr}.jpg")

    # Retrieve image file
    try:
        with open(file_path, "rb") as img_file:
            content = img_file.read()
        return Response(content, status=200, content_type="image/jpeg")
    except FileNotFoundError:
        logger.exception(f"Error reading facsimile: file not found at {file_path}.")
        return create_error_response("Facsimile file not found.", 404)
    except PermissionError:
        logger.exception(f"Permission denied when accessing facsimile file at {file_path}.")
        return create_error_response("Error: permission denied to access facsimile file.", 403)
    except OSError:
        logger.exception(f"I/O error accessing facsimile file at {file_path}.")
        return create_error_response("Error accessing facsimile file.", 500)<|MERGE_RESOLUTION|>--- conflicted
+++ resolved
@@ -2,11 +2,7 @@
 import os
 from flask import Blueprint, request, Response
 from flask_jwt_extended import jwt_required
-<<<<<<< HEAD
-from sqlalchemy import and_, asc, collate, desc, select
-=======
-from sqlalchemy import collate, select, text
->>>>>>> 1dad588c
+from sqlalchemy import and_, collate, select
 from werkzeug.security import safe_join
 
 from sls_api.endpoints.generics import db_engine, get_project_id_from_name, \
