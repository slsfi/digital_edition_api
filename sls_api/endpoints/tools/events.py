import logging
from flask import Blueprint, jsonify, request
from flask_jwt_extended import jwt_required
<<<<<<< HEAD
from sqlalchemy import and_, asc, cast, collate, desc, select, text, Text
=======
from sqlalchemy import cast, collate, select, text, Text
>>>>>>> 1dad588c
from datetime import datetime

from sls_api.endpoints.generics import db_engine, get_project_id_from_name, get_table, int_or_none, \
    project_permission_required, select_all_from_table, create_translation, create_translation_text, \
<<<<<<< HEAD
    get_translation_text_id, validate_int, create_error_response, create_success_response, \
    build_select_with_filters
=======
    get_translation_text_id, validate_int, create_error_response, create_success_response, get_project_collation
>>>>>>> 1dad588c


event_tools = Blueprint("event_tools", __name__)
logger = logging.getLogger("sls_api.tools.events")


@event_tools.route("/<project>/locations/new/", methods=["POST"])
@project_permission_required
def add_new_location(project):
    """
    Add a new location object to the database

    POST data MUST be in JSON format.

    POST data MUST contain:
    name: location name

    POST data SHOULD also contain:
    description: location description

    POST data CAN also contain:
    legacy_id: legacy id for location
    latitude: latitude coordinate for location
    longitude: longitude coordinate for location
    """
    request_data = request.get_json()
    if not request_data:
        return jsonify({"msg": "No data provided."}), 400
    if "name" not in request_data:
        return jsonify({"msg": "No name in POST data"}), 400

    # Create the translation id
    translation_id = create_translation(request_data["name"])
    # Add a default translation for the location
    create_translation_text(translation_id, "location")

    locations = get_table("location")
    connection = db_engine.connect()

    new_location = {
        "name": request_data["name"],
        "description": request_data.get("description", None),
        "project_id": get_project_id_from_name(project),
        "legacy_id": request_data.get("legacy_id", None),
        "latitude": request_data.get("latitude", None),
        "longitude": request_data.get("longitude", None),
        "translation_id": translation_id
    }
    try:
        with connection.begin():
            insert = locations.insert().values(**new_location)
            result = connection.execute(insert)
            new_row = select(locations).where(locations.c.id == result.inserted_primary_key[0])
            new_row = connection.execute(new_row).fetchone()
            if new_row is not None:
                new_row = new_row._asdict()
            result = {
                "msg": "Created new location with ID {}".format(result.inserted_primary_key[0]),
                "row": new_row
            }
            return jsonify(result), 201
    except Exception as e:
        result = {
            "msg": "Failed to create new location",
            "reason": str(e)
        }
        return jsonify(result), 500
    finally:
        connection.close()


@event_tools.route("/<project>/locations/<location_id>/edit/", methods=["POST"])
@project_permission_required
def edit_location(project, location_id):
    """
    Edit a location object in the database

    POST data MUST be in JSON format.

    POST data CAN contain:
    name: location name
    description: location description
    legacy_id: legacy id for location
    latitude: latitude coordinate for location
    longitude: longitude coordinate for location
    """
    request_data = request.get_json()
    if not request_data:
        return jsonify({"msg": "No data provided."}), 400

    locations = get_table("location")

    connection = db_engine.connect()
    with connection.begin():
        location_query = select(locations.c.id).where(locations.c.id == int_or_none(location_id))
        location_row = connection.execute(location_query).fetchone()
    if location_row is None:
        return jsonify({"msg": "No location with an ID of {} exists.".format(location_id)}), 404

    name = request_data.get("name", None)
    description = request_data.get("description", None)
    legacy_id = request_data.get("legacy_id", None)
    latitude = request_data.get("latitude", None)
    longitude = request_data.get("longitude", None)
    city = request_data.get("city", None)
    region = request_data.get("region", None)
    source = request_data.get("source", None)
    alias = request_data.get("alias", None)
    deleted = request_data.get("deleted", 0)
    country = request_data.get("country", None)

    values = {}
    if name is not None:
        values["name"] = name
    if description is not None:
        values["description"] = description
    if legacy_id is not None:
        values["legacy_id"] = legacy_id
    if latitude is not None:
        values["latitude"] = latitude
    if longitude is not None:
        values["longitude"] = longitude
    if city is not None:
        values["city"] = city
    if country is not None:
        values["country"] = country
    if region is not None:
        values["region"] = region
    if source is not None:
        values["source"] = source
    if alias is not None:
        values["alias"] = alias
    if deleted is not None:
        values["deleted"] = deleted

    values["date_modified"] = datetime.now()

    if len(values) > 0:
        try:
            with connection.begin():
                update = locations.update().where(locations.c.id == int(location_id)).values(**values)
                connection.execute(update)
                return jsonify({
                    "msg": "Updated location {} with values {}".format(int(location_id), str(values)),
                    "location_id": int(location_id)
                })
        except Exception as e:
            result = {
                "msg": "Failed to update location.",
                "reason": str(e)
            }
            return jsonify(result), 500
        finally:
            connection.close()
    else:
        connection.close()
        return jsonify("No valid update values given."), 400


@event_tools.route("/<project>/subjects/list/")
@event_tools.route("/<project>/subjects/list/<order_by>/<direction>/")
@project_permission_required
def list_project_subjects(project, order_by="last_name", direction="asc"):
    """
    List all (non-deleted) subjects (persons) for a specified project,
    with optional sorting by subject table columns.

    URL Path Parameters:

    - project (str, required): The name of the project for which to
      retrieve subjects.
    - order_by (str, optional): The column by which to order the subjects.
      For example "last_name" or "first_name". Defaults to "last_name"
      (which applies secondary ordering by the "full_name" column).
    - direction (str, optional): The sort direction, valid values are `asc`
      (ascending, default) and `desc` (descending).

    Returns:

    - A tuple containing a Flask Response object with JSON data and an
      HTTP status code. The JSON response has the following structure:

        {
            "success": bool,
            "message": str,
            "data": array of objects or null
        }

    - `success`: A boolean indicating whether the operation was successful.
    - `message`: A string containing a descriptive message about the result.
    - `data`: On success, an array of subject objects; `null` on error.

    Example Request:

        GET /projectname/subjects/list/
        GET /projectname/subjects/list/last_name/asc/

    Example Success Response (HTTP 200):

        {
            "success": true,
            "message": "Retrieved # person records.",
            "data": [
                {
                    "id": 1,
                    "date_created": "2023-05-12T12:34:56",
                    "date_modified": "2023-06-01T08:22:11",
                    "deleted": 0,
                    "type": "Historical person",
                    "first_name": "John",
                    "last_name": "Doe",
                    "place_of_birth": "Fantasytown",
                    "occupation": "Doctor",
                    "preposition": "von",
                    "full_name": "John von Doe",
                    "description": "a brief description about the person.",
                    "legacy_id": "pe1",
                    "date_born": "1870",
                    "date_deceased": "1915",
                    "project_id": 123,
                    "source": "Encyclopaedia Britannica",
                    "alias": "JD",
                    "previous_last_name": "Crow",
                    "translation_id": 4287
                },
                ...
            ]
        }

    Example Error Response (HTTP 400):

        {
            "success": false,
            "message": "Validation error: 'project' does not exist.",
            "data": null
        }

    Status Codes:

    - 200 - OK: The request was successful, and the subjects are returned.
    - 400 - Bad Request: The project name, order_by field, or sort direction
            is invalid.
    - 500 - Internal Server Error: Database query or execution failed.
    """
    # Verify that project name is valid and get project_id
    project_id = get_project_id_from_name(project)
    if not project_id:
        return create_error_response("Validation error: 'project' does not exist.")

    subject_table = get_table("subject")

    # Verify order_by and direction
    if order_by not in subject_table.c:
        return create_error_response("Validation error: 'order_by' must be a valid column in the subject table.")

    if direction not in ["asc", "desc"]:
        return create_error_response("Validation error: 'direction' must be either 'asc' or 'desc'.")

    try:
        with db_engine.connect() as connection:
            stmt = (
                select(subject_table)
                .where(subject_table.c.deleted < 1)
                .where(subject_table.c.project_id == project_id)
            )

            # Columns that should use collation-aware sorting
            collation_columns = {
                "last_name", "first_name", "full_name", "type",
                "place_of_birth", "occupation", "description",
                "source", "alias", "previous_last_name"
            }
            collation_name = get_project_collation(project)

            # Build the order_by clause based on multiple columns
            # if ordering by last_name
            order_columns = []

            # Primary column to order by
            col = subject_table.c[order_by]
            if order_by in collation_columns:
                col = collate(col, collation_name)

            # Apply primary ordering
            order_columns.append(col.asc() if direction == "asc" else col.desc())

            # Secondary ordering by full_name if sorting by last_name
            if order_by == "last_name":
                full_name_col = subject_table.c.full_name
                if "full_name" in collation_columns:
                    full_name_col = collate(full_name_col, collation_name)
                order_columns.append(full_name_col.asc()
                                     if direction == "asc"
                                     else full_name_col.desc())

            # Apply multiple order_by clauses
            stmt = stmt.order_by(*order_columns)

            rows = connection.execute(stmt).fetchall()

            return create_success_response(
                message=f"Retrieved {len(rows)} person records.",
                data=[row._asdict() for row in rows]
            )

    except Exception:
        logger.exception("Exception retrieving project subjects.")
        return create_error_response("Unexpected error: failed to retrieve person records in project.", 500)


@event_tools.route("/<project>/subjects/new/", methods=["POST"])
@project_permission_required
def add_new_subject(project):
    """
    Add a new subject (person) object to the specified project.

    URL Path Parameters:

    - project (str, required): The name of the project to which the new person will
      be added.

    POST Data Parameters in JSON Format:

    - type (str): The type of person.
    - first_name (str): The first name of the person.
    - last_name (str): The last name of the person.
    - place_of_birth (str): The place where the person was born.
    - occupation (str): The person's occupation.
    - preposition (str): Prepositional or nobiliary particle used in the
      surname of the person.
    - full_name (str): The full name of the person.
    - description (str): A brief description of the person.
    - legacy_id (str): An identifier from a legacy system.
    - date_born (str, optional): The birth date or year of the person
      (max length 30 characters), in YYYY-MM-DD or YYYY format.
    - date_deceased (str, optional): The date of death of the person
      (max length 30 characters), in YYYY-MM-DD or YYYY format.
    - source (str): The source of the information.
    - alias (str, optional): An alias for the person.
    - previous_last_name (str, optional): The person's previous last name.

    Returns:

    - A tuple containing a Flask Response object with JSON data and an
      HTTP status code. The JSON response has the following structure:

        {
            "success": bool,
            "message": str,
            "data": object or null
        }

    - `success`: A boolean indicating whether the operation was successful.
    - `message`: A string containing a descriptive message about the result.
    - `data`: On success, an object containing the inserted subject
      data; `null` on error.

    Example Request:

        POST /projectname/subjects/new/
        {
            "type": "Historical person",
            "first_name": "Jane",
            "last_name": "Doe",
            "place_of_birth": "Fantasytown",
            "occupation": "Scientist",
            "preposition": "van",
            "full_name": "Jane van Doe",
            "description": "A brief description about the person.",
            "legacy_id": "pe2",
            "date_born": "1850",
            "date_deceased": "1920",
            "source": "Historical Archive",
            "alias": "JD",
            "previous_last_name": "Smith"
        }

    Example Success Response (HTTP 201):

        {
            "success": true,
            "message": "Person record created.",
            "data": {
                "id": 123,
                "date_created": "2023-05-12T12:34:56",
                "date_modified": "2023-06-01T08:22:11",
                "deleted": 0,
                "type": "Historical person",
                "first_name": "Jane",
                "last_name": "Doe",
                "place_of_birth": "Fantasytown",
                "occupation": "Scientist",
                "preposition": "van",
                "full_name": "Jane van Doe",
                "description": "A brief description about the person.",
                "legacy_id": "pe2",
                "date_born": "1850",
                "date_deceased": "1920",
                "project_id": 123,
                "source": "Historical Archive",
                "alias": "JD",
                "previous_last_name": "Smith",
                "translation_id": 4288
            }
        }

    Example Error Response (HTTP 400):

        {
            "success": false,
            "message": "Validation error: 'date_born' must be 30 or less characters in length.",
            "data": null
        }

    Status Codes:

    - 201 - Created: The subject was created successfully.
    - 400 - Bad Request: No data provided or fields are invalid.
    - 500 - Internal Server Error: Database query or execution failed.
    """
    # Verify that project name is valid and get project_id
    project_id = get_project_id_from_name(project)
    if not project_id:
        return create_error_response("Validation error: 'project' does not exist.")

    # Verify that request data was provided
    request_data = request.get_json()
    if not request_data:
        return create_error_response("No data provided.")

    # Verify that "date_born" and "date_deceased" fields are within length limits.
    date_born = request_data.get("date_born")
    if date_born is not None and len(str(date_born)) > 30:
        return create_error_response("Validation error: 'date_born' must be 30 or less characters in length.")

    date_deceased = request_data.get("date_deceased")
    if date_deceased is not None and len(str(date_deceased)) > 30:
        return create_error_response("Validation error: 'date_deceased' must be 30 or less characters in length.")

    # List of fields to check in request_data
    fields = ["type",
              "first_name",
              "last_name",
              "place_of_birth",
              "occupation",
              "preposition",
              "full_name",
              "description",
              "legacy_id",
              "date_born",
              "date_deceased",
              "source",
              "alias",
              "previous_last_name"]

    # Start building the dictionary of inserted values
    values = {}

    # Loop over the fields list, check each one in request_data and validate
    for field in fields:
        if field in request_data:
            if request_data[field] is None:
                values[field] = None
            else:
                # Ensure remaining fields are strings
                request_data[field] = str(request_data[field])

                # Add the field to the insert values
                values[field] = request_data[field]

    values["project_id"] = project_id

    try:
        with db_engine.connect() as connection:
            with connection.begin():
                subject_table = get_table("subject")
                stmt = (
                    subject_table.insert()
                    .values(**values)
                    .returning(*subject_table.c)  # Return the inserted row
                )
                inserted_row = connection.execute(stmt).first()

                if inserted_row is None:
                    return create_error_response("Insertion failed: no row returned.", 500)

                return create_success_response(
                    message="Person record created.",
                    data=inserted_row._asdict(),
                    status_code=201
                )

    except Exception:
        logger.exception("Exception creating new subject.")
        return create_error_response("Unexpected error: failed to create new person record.", 500)


@event_tools.route("/<project>/subjects/<subject_id>/edit/", methods=["POST"])
@project_permission_required
def edit_subject(project, subject_id):
    """
    Edit an existing subject (person) object in the specified project by
    updating its fields.

    URL Path Parameters:

    - project (str, required): The name of the project containing the subject
      to be edited.
    - subject_id (int, required): The unique identifier of the subject to be
      updated.

    POST Data Parameters in JSON Format (at least one required):

    - deleted (int): Indicates if the subject is deleted (0 for no,
      1 for yes).
    - type (str): The type of person.
    - first_name (str): The first name of the person.
    - last_name (str): The last name of the person.
    - place_of_birth (str): The place where the person was born.
    - occupation (str): The person's occupation.
    - preposition (str): Prepositional or nobiliary particle used in the
      surname of the person.
    - full_name (str): The full name of the person.
    - description (str): A brief description of the person.
    - legacy_id (str): An identifier from a legacy system.
    - date_born (str, optional): The birth date or year of the person
      (max length 30 characters), in YYYY-MM-DD or YYYY format.
    - date_deceased (str, optional): The date of death of the person
      (max length 30 characters), in YYYY-MM-DD or YYYY format.
    - source (str): The source of the information.
    - alias (str, optional): An alias for the person.
    - previous_last_name (str, optional): The person's previous last name.

    Returns:

    - A tuple containing a Flask Response object with JSON data and an
      HTTP status code. The JSON response has the following structure:

        {
            "success": bool,
            "message": str,
            "data": object or null
        }

    - `success`: A boolean indicating whether the operation was successful.
    - `message`: A string containing a descriptive message about the result.
    - `data`: On success, an object containing the updated subject data;
      `null` on error.

    Example Request:

        POST /projectname/subjects/123/edit/
        {
            "type": "Historical person",
            "first_name": "Jane",
            "last_name": "Doe",
            "place_of_birth": "Fantasytown",
            "occupation": "Scientist",
            "preposition": "van",
            "full_name": "Jane van Doe",
            "description": "An updated description about the person.",
            "legacy_id": "pe2",
            "date_born": "1850",
            "date_deceased": "1920",
            "source": "Historical Archive",
            "alias": "JD",
            "previous_last_name": "Smith",
            "deleted": 0
        }

    Example Success Response (HTTP 200):

        {
            "success": true,
            "message": "Person record updated.",
            "data": {
                "id": 123,
                "date_created": "2023-05-12T12:34:56",
                "date_modified": "2024-01-01T09:00:00",
                "deleted": 0,
                "type": "Historical person",
                "first_name": "Jane",
                "last_name": "Doe",
                "place_of_birth": "Fantasytown",
                "occupation": "Scientist",
                "preposition": "van",
                "full_name": "Jane van Doe",
                "description": "An updated description about the person.",
                "legacy_id": "pe2",
                "date_born": "1850",
                "date_deceased": "1920",
                "project_id": 123,
                "source": "Historical Archive",
                "alias": "JD",
                "previous_last_name": "Smith",
                "translation_id": 4288
            }
        }

    Example Error Response (HTTP 400):

        {
            "success": false,
            "message": "Validation error: 'subject_id' must be a positive integer.",
            "data": null
        }

    Status Codes:

    - 200 - OK: The subject was updated successfully.
    - 400 - Bad Request: No data provided or fields are invalid.
    - 500 - Internal Server Error: Database query or execution failed.
    """
    # Verify that project name is valid and get project_id
    project_id = get_project_id_from_name(project)
    if not project_id:
        return create_error_response("Validation error: 'project' does not exist.")

    # Convert subject_id to integer and verify
    subject_id = int_or_none(subject_id)
    if not subject_id or subject_id < 1:
        return create_error_response("Validation error: 'subject_id' must be a positive integer.")

    # Verify that request data was provided
    request_data = request.get_json()
    if not request_data:
        return create_error_response("No data provided.")

    # List of fields to check in request_data
    fields = ["deleted",
              "type",
              "first_name",
              "last_name",
              "place_of_birth",
              "occupation",
              "preposition",
              "full_name",
              "description",
              "legacy_id",
              "date_born",
              "date_deceased",
              "source",
              "alias",
              "previous_last_name"]

    # Start building the dictionary of inserted values
    values = {}

    # Loop over the fields list, check each one in request_data and validate
    for field in fields:
        if field in request_data:
            if request_data[field] is None and field != "deleted":
                values[field] = None
            else:
                if field == "deleted":
                    if not validate_int(request_data[field], 0, 1):
                        return create_error_response(f"Validation error: '{field}' must be either 0 or 1.")
                else:
                    # Ensure remaining fields are strings
                    request_data[field] = str(request_data[field])

                # Add the field to the insert values
                values[field] = request_data[field]

    if not values:
        return create_error_response("Validation error: no valid fields provided to update.")

    # Add date_modified
    values["date_modified"] = datetime.now()

    try:
        with db_engine.connect() as connection:
            with connection.begin():
                subject_table = get_table("subject")
                stmt = (
                    subject_table.update()
                    .where(subject_table.c.id == subject_id)
                    .where(subject_table.c.project_id == project_id)
                    .values(**values)
                    .returning(*subject_table.c)  # Return the updated row
                )
                updated_row = connection.execute(stmt).first()

                if updated_row is None:
                    # No row was returned: invalid subject_id or project name
                    return create_error_response("Update failed: no person record with the provided 'subject_id' found in project.")

                return create_success_response(
                    message="Person record updated.",
                    data=updated_row._asdict()
                )

    except Exception:
        logger.exception("Exception updating subject.")
        return create_error_response("Unexpected error: failed to update person record.", 500)


@event_tools.route("/<project>/translation/new/", methods=["POST"])
@project_permission_required
def add_new_translation(project):
    """
    Add a new translation, either for a record that has no previous
    translations, or add a translation in a new language to a record
    that has previous translations.

    URL Path Parameters:

    - project (str, required): The name of the project the translation
      belongs to (must be a valid project name).

    POST Data Parameters in JSON Format:

    - table_name (str, required): name of the table containing the record
      to be translated.
    - field_name (str, required): name of the field to be translated (if
      applicable).
    - text (str, required): the translated text.
    - language (str, required): the language code for the translation
      (ISO 639-1).
    - translation_id (int): the ID of an existing translation record in
      the `translation` table. Required if you intend to add a translation
      in a new language to an entry that already has one or more
      translations.
    - parent_id (int): the ID of the record in the `table_name` table.
    - parent_translation_field (str): the name of the field holding the
      translation_id (defaults to 'translation_id').
    - neutral_text (str): the base text before translation.

    Returns:

    - A tuple containing a Flask Response object with JSON data and an
      HTTP status code. The JSON response has the following structure:

        {
            "success": bool,
            "message": str,
            "data": object or null
        }

    - `success`: A boolean indicating whether the operation was successful.
    - `message`: A string containing a descriptive message about the result.
    - `data`: On success, an object containing the inserted translation
      text data; `null` on error.

    Example Request:

        POST /projectname/translation/new/
        Body:
        {
            "table_name": "subject",
            "field_name": "description",
            "text": "a description of the person",
            "language": "en",
            "parent_id": 958,
            "neutral_text": "en beskrivning av personen"
        }

    Example Success Response (HTTP 201):

        {
            "success": true,
            "message": "Translation created.",
            "data": {
                "id": 123,
                "translation_id": 7387,
                "language": "en",
                "text": "a description of the person",
                "field_name": "description",
                "table_name": "subject",
                "date_created": "2023-05-12T12:34:56",
                "date_modified": null,
                "deleted": 0
            }
        }

    Example Error Response (HTTP 400):

        {
            "success": false,
            "message": "Validation error: 'text' and 'language' required.",
            "data": null
        }

    Return Codes:

    - 201 - Created: Successfully created new translation.
    - 400 - Bad Request: Invalid input.
    - 500 - Internal Server Error: Database query or execution failed.
    """
    # Verify that project name is valid and get project_id
    project_id = get_project_id_from_name(project)
    if not project_id:
        return create_error_response("Validation error: 'project' does not exist.")

    # Verify that request data was provided
    request_data = request.get_json()
    if not request_data:
        return create_error_response("No data provided.")

    # List required and optional fields in POST data
    required_fields = ["text", "language"]

    # Check that required fields are in the request data,
    # and that their values are non-empty
    if any(field not in request_data or not request_data[field] for field in required_fields):
        return create_error_response("Validation error: 'text' and 'language' required.")

    table_name = request_data.get("table_name")
    translation_id = request_data.get("translation_id")

    try:
        with db_engine.connect() as connection:
            with connection.begin():
                # Create a new translation base object if not provided
                if translation_id is None:
                    if table_name is None:
                        return create_error_response("Validation error: 'table_name' required when no 'translation_id' provided.")
                    table_name = str(table_name)

                    parent_id = int_or_none(request_data.get("parent_id"))
                    if not validate_int(parent_id, 1):
                        return create_error_response("Validation error: 'parent_id' must be a positive integer.")

                    # Create a new translation base object
                    translation_id = create_translation(
                        request_data.get("neutral_text"),
                        connection
                    )

                    if translation_id is None:
                        return create_error_response("Unexpected error: failed to create new translation.", 500)

                    # Add the translation_id to the record in the parent table.
                    # If the field name for translation_id is something else than
                    # 'translation_id' it must be given in the
                    # "parent_translation_field" in the request data
                    # (in some tables the field name is 'name_translation_id').
                    target_table = get_table(table_name)
                    upd_values = {
                        str(request_data.get("parent_translation_field", "translation_id")): translation_id,
                        "date_modified": datetime.now()
                    }
                    upd_stmt = (
                        target_table.update()
                        .where(target_table.c.id == parent_id)
                        .values(**upd_values)
                        .returning(*target_table.c)
                    )
                    upd_result = connection.execute(upd_stmt).first()

                    # Check if the update in the parent table was successful,
                    # if not, clean up ...
                    if upd_result is None:
                        translation_table = get_table("translation")
                        upd_values = {
                            "deleted": 1,
                            "date_modified": datetime.now()
                        }
                        upd_stmt2 = (
                            translation_table.update()
                            .where(translation_table.c.id == translation_id)
                            .values(**upd_values)
                            .returning(*translation_table.c)
                        )
                        upd_result2 = connection.execute(upd_stmt2).first()

                        upd_error_message = "Update failed: could not link translation to record with 'parent_id' in 'table_name'."
                        if upd_result2 is None:
                            upd_error_message += f" Also failed to mark a created base translation object with ID {translation_id} in the table `translation` as deleted. Please contact support."
                        return create_error_response(upd_error_message, 500)

                # The translation_id has been provided in the POST data.
                # Validate translation_id
                if not validate_int(translation_id, 1):
                    return create_error_response("Validation error: 'translation_id' must be a positive integer.")

                ins_values = {
                    "table_name": table_name,
                    "field_name": request_data.get("field_name"),
                    "text": request_data.get("text"),
                    "language": request_data.get("language"),
                    "translation_id": translation_id
                }

                translation_text = get_table("translation_text")

                ins_stmt = (
                    translation_text.insert()
                    .values(**ins_values)
                    .returning(*translation_text.c)  # Return the inserted row
                )
                inserted_row = connection.execute(ins_stmt).first()

                if inserted_row is None:
                    return create_error_response("Insertion failed: no row returned.", 500)

                return create_success_response(
                    message="Translation created.",
                    data=inserted_row._asdict(),
                    status_code=201
                )

    except Exception:
        logger.exception("Exception creating new translation.")
        return create_error_response("Unexpected error: failed to create new translation.", 500)


@event_tools.route("/<project>/translations/<translation_id>/edit/", methods=["POST"])
@project_permission_required
def edit_translation(project, translation_id):
    """
    Edit a translation object in the database.

    URL Path Parameters:

    - project (str, required): The name of the project.
    - translation_id (int, required): The unique identifier of the
      translation object to be updated.

    POST Data Parameters in JSON Format (at least one required):

    - translation_text_id (int, recommended): ID of the translation text
      object in the `translation_text` table.
    - table_name (str): Name of the table being translated.
    - field_name (str): Name of the field being translated.
    - text (str): The translation text.
    - language (str): Language code of the translation (ISO 639-1).
    - deleted (int): Soft delete flag. Must be an integer with value 0 or 1.

    If translation_text_id is omitted, an attempt to find the translation
    object which is to be updated is made based on translation_id,
    table_name, field_name and language. If that fails, a new translation
    object will be created.

    In practice, it's always recommended to provide translation_text_id in
    requests to this endpoint. To create a new translation, the
    add_new_translation() endpoint should be used.

    Returns:

    - A tuple containing a Flask Response object with JSON data and an
      HTTP status code. The JSON response has the following structure:

        {
            "success": bool,
            "message": str,
            "data": object or null
        }

    - `success`: A boolean indicating whether the operation was successful.
    - `message`: A string containing a descriptive message about the result.
    - `data`: On success, an object containing the updated translation
      text data; `null` on error.

    Example Request:

        POST /projectname/translations/123/edit/
        Body:
        {
            "translation_text_id": 456,
            "text": "an edited translated text"
        }

    Example Success Response (HTTP 200):

        {
            "success": true,
            "message": "Translation text updated.",
            "data": {
                "id": 456,
                "translation_id": 123,
                "language": "en",
                "text": "an edited translated text",
                "field_name": "description",
                "table_name": "subject",
                "date_created": "2023-05-12T12:34:56",
                "date_modified": "2023-10-22T14:17:02",
                "deleted": 0
            }
        }

    Example Error Response (HTTP 400):

        {
            "success": false,
            "message": "Validation error: 'translation_text_id' must be a positive integer.",
            "data": null
        }

    Response Codes:

    - 201 - Created: Successfully created new translation text.
    - 200 - OK: Existing translation text updated.
    - 400 - Bad Request: Invalid input.
    - 500 - Internal Server Error: Database query or execution failed.
    """
    # Verify that project name is valid and get project_id
    project_id = get_project_id_from_name(project)
    if not project_id:
        return create_error_response("Validation error: 'project' does not exist.")

    # Convert translation_id to integer and verify
    translation_id = int_or_none(translation_id)
    if translation_id is None or translation_id < 1:
        return create_error_response("Validation error: 'translation_id' must be a positive integer.")

    # Verify that request data was provided
    request_data = request.get_json()
    if not request_data:
        return create_error_response("No data provided.")

    # List of fields to check in request_data
    fields = ["translation_text_id",
              "table_name",
              "field_name",
              "text",
              "language",
              "deleted"]

    values = {}

    # Loop over the fields list, check each one in request_data and validate
    for field in fields:
        if field in request_data:
            if field == "translation_text_id":
                continue
            elif request_data[field] is None and field != "deleted":
                values[field] = None
            else:
                if field == "deleted":
                    if not validate_int(request_data[field], 0, 1):
                        return create_error_response(f"Validation error: '{field}' must be either 0 or 1.")
                else:
                    # Ensure remaining fields are strings
                    request_data[field] = str(request_data[field])

                # Add the field to the insert values
                values[field] = request_data[field]

    if not values:
        return create_error_response("Validation error: no valid fields provided to update.")

    translation_text_id = request_data.get("translation_text_id")
    if translation_text_id is None:
        # Attempt to get the id of the record in translation_text based on
        # translation id, table name, field name and language in the data
        translation_text_id = get_translation_text_id(translation_id,
                                                      values.get("table_name"),
                                                      values.get("field_name"),
                                                      values.get("language"))

    try:
        with db_engine.connect() as connection:
            with connection.begin():
                translation_text = get_table("translation_text")
                if translation_text_id is None:
                    # Add new row to the translation_text table
                    values["deleted"] = 0
                    values["translation_id"] = translation_id

                    try:
                        ins_stmt = (
                            translation_text.insert()
                            .values(**values)
                            .returning(*translation_text.c)  # Return the inserted row
                        )
                        inserted_row = connection.execute(ins_stmt).first()

                        if inserted_row is None:
                            return create_error_response("Insertion failed: no row returned.", 500)

                        return create_success_response(
                            message="Translation text created.",
                            data=inserted_row._asdict(),
                            status_code=201
                        )

                    except Exception:
                        logger.exception("Exception creating new translation text.")
                        return create_error_response("Unexpected error: failed to create new translation text.", 500)

                else:
                    # Update data of existing translation

                    # Validate translation_text_id
                    translation_text_id = int_or_none(translation_text_id)
                    if translation_text_id is None or not validate_int(translation_text_id, 1):
                        return create_error_response("Validation error: 'translation_text_id' must be a positive integer.")

                    # Add date_modified
                    values["date_modified"] = datetime.now()

                    upd_stmt = (
                        translation_text.update()
                        .where(translation_text.c.id == translation_text_id)
                        .values(**values)
                        .returning(*translation_text.c)  # Return the updated row
                    )
                    updated_row = connection.execute(upd_stmt).first()

                    if updated_row is None:
                        return create_error_response("Update failed: no translation text with the provided 'translation_text_id' found.")

                    return create_success_response(
                        message="Translation text updated.",
                        data=updated_row._asdict()
                    )

    except Exception:
        logger.exception("Exception updating translation text.")
        return create_error_response("Unexpected error: failed to update translation text.", 500)


@event_tools.route("/<project>/translations/<translation_id>/list/", methods=["POST"])
@project_permission_required
def list_translations(project, translation_id):
    """
    List all (non-deleted) translations for a given translation_id
    with optional filters.

    URL Path Parameters:

    - project (str): project name.
    - translation_id (str): The id of the translation object in the
      `translation` table. Must be a valid integer.

    POST Data Parameters in JSON Format (optional):

    - table_name (str): Filter translations by a specific table name.
    - field_name (str): Filter translations by a specific field name.
    - language (str): Filter translations by a specific language.
    - translation_text_id (int): Filter translations by a specific id
      in the `translation_text` table.

    Returns:

    - A tuple containing a Flask Response object with JSON data and an
      HTTP status code. The JSON response has the following structure:

        {
            "success": bool,
            "message": str,
            "data": array of objects or null
        }

    - `success`: A boolean indicating whether the operation was successful.
    - `message`: A string containing a descriptive message about the result.
    - `data`: On success, an array of translation text objects; `null` on
      error.

    Example Request:

        POST /projectname/translations/1/list/
        Body:
        {
            "language": "en"
        }

    Example Success Response (HTTP 200):

        {
            "success": true,
            "message": "Retrieved # translation texts.",
            "data": [
                {
                    "translation_text_id": 123,
                    "translation_id": 1,
                    "language": "en",
                    "text": "Some description in English",
                    "field_name": "description",
                    "table_name": "subject"
                },
                ...
            ]
        }

    Example Error Response (HTTP 400):

        {
            "success": false,
            "message": "Validation error: 'translation_id' must be a positive integer.",
            "data": null
        }

    Status Codes:

    - 200 - OK: Successfully retrieved the list of translation texts.
    - 400 - Bad Request: Invalid or missing translation_id.
    - 500 - Internal Server Error: Database query or execution failed.
    """
    # Convert translation_id to integer
    translation_id = int_or_none(translation_id)
    if translation_id is None or translation_id < 1:
        return create_error_response("Validation error: 'translation_id' must be a positive integer.")

    # Get optional filters from the request JSON body
    filters = request.get_json(silent=True) or {}
    translation_text_id = int_or_none(filters.get("translation_text_id"))

    try:
        with db_engine.connect() as connection:
            with connection.begin():
                # Base SQL query
                query = """
                    SELECT
                        id AS translation_text_id,
                        translation_id,
                        language,
                        text,
                        field_name,
                        table_name
                    FROM
                        translation_text
                    WHERE
                        translation_id = :translation_id
                        AND deleted < 1
                """
                # Add additional filters dynamically if present
                query_params = {"translation_id": translation_id}

                # Check if 'table_name' exists in filters
                if "table_name" in filters:
                    if filters["table_name"] is None:
                        query += " AND table_name IS NULL"
                    else:
                        query += " AND table_name = :table_name"
                        query_params["table_name"] = filters["table_name"]

                # Check if 'field_name' exists in filters
                if "field_name" in filters:
                    if filters["field_name"] is None:
                        query += " AND field_name IS NULL"
                    else:
                        query += " AND field_name = :field_name"
                        query_params["field_name"] = filters["field_name"]

                # Check if 'language' exists in filters
                if "language" in filters:
                    if filters["language"] is None:
                        query += " AND language IS NULL"
                    else:
                        query += " AND language = :language"
                        query_params["language"] = filters["language"]

                if translation_text_id:
                    query += " AND id = :translation_text_id"
                    query_params["translation_text_id"] = translation_text_id

                # Add ordering to query
                query += " ORDER BY field_name, language"

                # Execute the query
                statement = text(query).bindparams(**query_params)
                rows = connection.execute(statement).fetchall()

                return create_success_response(
                    message=f"Retrieved {len(rows)} translation texts.",
                    data=[row._asdict() for row in rows]
                )

    except Exception:
        logger.exception("Exception retrieving translations.")
        return create_error_response("Unexpected error: failed to retrieve translations.", 500)


@event_tools.route("/<project>/tags/list/")
@project_permission_required
def list_project_tags(project):
    """
    List all non-deleted tags/keywords in the specified project.
    The tags/keywords are alphabetically ordered by name.

    URL Path Parameters:

    - project (str, required): The name of the project to retrieve
      tags/keywords for (must be a valid project name).

    Returns:

    - A tuple containing a Flask Response object with JSON data and an
      HTTP status code. The JSON response has the following structure:

        {
            "success": bool,
            "message": str,
            "data": array of objects or null
        }

    - `success`: A boolean indicating whether the operation was successful.
    - `message`: A string containing a descriptive message about the result.
    - `data`: On success, an array of tag/keyword objects; `null`
       on error.

    Tag/keyword object keys and their data types:

    {
        "id": number,
        "date_created": string | null,
        "date_modified": string | null,
        "deleted": number,
        "type": string | null,
        "name": string | null,
        "description": string | null,
        "legacy_id": string | null,
        "project_id": number,
        "source": string | null,
        "name_translation_id": number | null
    }

    Example Request:

        GET /projectname/tags

    Example Success Response (HTTP 200):

        {
            "success": true,
            "message": "Retrieved # keywords.",
            "data": [
                {
                    "id": 123,
                    "date_created": "2023-05-12T12:34:56",
                    "date_modified": "2023-06-01T08:22:11",
                    "deleted": 0,
                    "type": "filosofiska",
                    "name": "spelrumsmodellen",
                    "description": "Description of the keyword.",
                    "legacy_id": "k3524",
                    "project_id": 5,
                    "source": "Encyclopaedia Britannica",
                    "name_translation_id": 86
                },
                ...
            ]
        }

    Status Codes:

    - 200 - OK: The tags/keywords are retrieved successfully.
    - 400 - Bad Request: Invalid project name.
    - 500 - Internal Server Error: Database query or execution failed.
    """
    logger.info("Getting /<project>/tags")

    # Verify that project name is valid and get project_id
    project_id = get_project_id_from_name(project)
    if not project_id:
        return create_error_response("Validation error: 'project' does not exist.")

    tag_table = get_table("tag")

    try:
        with db_engine.connect() as connection:
            stmt = (
                select(*tag_table.c)
                .where(tag_table.c.project_id == project_id)
                .where(tag_table.c.deleted < 1)
                .order_by(
                    collate(tag_table.c.name, "sv-x-icu")  # Use Swedish collation for sorting å, ä, ö correctly.
                )
            )
            rows = connection.execute(stmt).fetchall()
            return create_success_response(
                message=f"Retrieved {len(rows)} keywords.",
                data=[row._asdict() for row in rows]
            )

    except Exception:
        logger.exception("Exception retrieving project tags.")
        return create_error_response("Unexpected error: failed to retrieve project keywords.", 500)


@event_tools.route("/<project>/tags/new/", methods=["POST"])
@project_permission_required
def add_new_tag(project):
    """
    Add a new tag/keyword object to the specified project.

    URL Path Parameters:

    - project (str, required): The name of the project to add the
      tag/keyword to (must be a valid project name).

    POST Data Parameters in JSON Format:

    - name (str, required): The name of the tag/keyword. Cannot be empty.
    - type (str, optional): The type or classification of the tag/keyword.
      Can be used to group or categorise the tags/keywords.
    - description (str, optional): A description or explanation of the tag/keyword.
    - source (str, optional): A reference to a source where the tag/keyword
      is defined.
    - legacy_id (str, optional): Alternate or legacy ID of the tag/keyword.

    Returns:

    - A tuple containing a Flask Response object with JSON data and an
      HTTP status code. The JSON response has the following structure:

        {
            "success": bool,
            "message": str,
            "data": object or null
        }

    - `success`: A boolean indicating whether the operation was successful.
    - `message`: A string containing a descriptive message about the result.
    - `data`: On success, an object containing the inserted tag/keyword
      data; `null` on error.

    Response object keys and their data types:

    {
        "id": number,
        "date_created": string | null,
        "date_modified": string | null,
        "deleted": number,
        "type": string | null,
        "name": string | null,
        "description": string | null,
        "legacy_id": string | null,
        "project_id": number,
        "source": string | null,
        "name_translation_id": number | null
    }

    Example Request:

        POST /projectname/tags/new/
        {
            "name": "spelrumsmodellen",
            "type": "filosofiska",
            "description": "metaforisk modell som används för att beskriva balansen mellan frihet och regler i mänsklig handling"
            "source": "Wikipedia",
            "legacy_id": "t42"
        }

    Example Success Response (HTTP 201):

        {
            "success": true,
            "message": "Keyword record created.",
            "data": {
                "id": 123,
                "date_created": "2023-05-12T12:34:56",
                "date_modified": null,
                "deleted": 0,
                "type": "filosofiska",
                "name": "spelrumsmodellen",
                "description": "metaforisk modell som används för att beskriva balansen mellan frihet och regler i mänsklig handling",
                "legacy_id": "t42",
                "project_id": 5,
                "source": "Wikipedia",
                "name_translation_id": null
            }
        }

    Status Codes:

    - 201 - OK: The tag/keyword was created successfully.
    - 400 - Bad Request: No data provided or fields are invalid.
    - 500 - Internal Server Error: Database query or execution failed.
    """
    # Verify that project name is valid and get project_id
    project_id = get_project_id_from_name(project)
    if not project_id:
        return create_error_response("Validation error: 'project' does not exist.")

    # Verify that request data was provided
    request_data = request.get_json()
    if not request_data:
        return create_error_response("No data provided.")

    # Verify that the required 'name' field was provided
    if "name" not in request_data or not request_data["name"]:
        return create_error_response("Validation error: 'name' required.")

    # List of fields to check in request_data
    fields = ["name",
              "type",
              "description",
              "source",
              "legacy_id"]

    # Start building the dictionary of inserted values
    values = {}

    # Loop over the fields list, check each one in request_data and validate
    for field in fields:
        if field in request_data:
            if not request_data[field]:
                # Field is empty or null
                values[field] = None
            else:
                # Ensure field is saved as a string
                values[field] = str(request_data[field])

    values["project_id"] = project_id

    try:
        with db_engine.connect() as connection:
            with connection.begin():
                tag_table = get_table("tag")
                stmt = (
                    tag_table.insert()
                    .values(**values)
                    .returning(*tag_table.c)  # Return the inserted row
                )
                inserted_row = connection.execute(stmt).first()

                if inserted_row is None:
                    return create_error_response("Failed to create keyword record: no row returned.", 500)

                return create_success_response(
                    message="Keyword record created.",
                    data=inserted_row._asdict(),
                    status_code=201
                )

    except Exception:
        logger.exception("Exception creating new tag.")
        return create_error_response("Unexpected error: failed to create new keyword record.", 500)


@event_tools.route("/<project>/tags/<tag_id>/edit/", methods=["POST"])
@project_permission_required
def edit_tag(project, tag_id):
    """
    Edit an existing tag/keyword object in the specified project by
    updating its fields. If the tag/keyword is deleted, it’s connections
    to event occurrences are also deleted.

    URL Path Parameters:

    - project (str, required): The name of the project containing the tag/keyword
      to be edited.
    - tag_id (int, required): The unique identifier of the tag/keyword to be
      updated.

    POST Data Parameters in JSON Format (at least one required):

    - name (str): The name of the tag/keyword. Cannot be empty.
    - type (str): The type or classification of the tag/keyword.
      Can be used to group or categorise the tags/keywords.
    - description (str): A description or explanation of the tag/keyword.
    - source (str): A reference to a source where the tag/keyword
      is defined.
    - legacy_id (str): Alternate or legacy ID of the tag/keyword.
    - deleted (int): Indicates if the tag/keyword is deleted (0 for no,
      1 for yes).

    Returns:

    - A tuple containing a Flask Response object with JSON data and an
      HTTP status code. The JSON response has the following structure:

        {
            "success": bool,
            "message": str,
            "data": object or null
        }

    - `success`: A boolean indicating whether the operation was successful.
    - `message`: A string containing a descriptive message about the result.
    - `data`: On success, an object containing the updated tag/keyword data;
      `null` on error.

    Response object keys and their data types:

    {
        "id": number,
        "date_created": string | null,
        "date_modified": string | null,
        "deleted": number,
        "type": string | null,
        "name": string | null,
        "description": string | null,
        "legacy_id": string | null,
        "project_id": number,
        "source": string | null,
        "name_translation_id": number | null
    }

    Example Request:

        POST /projectname/tags/123/edit/
        {
            "name": "spelrumsmodellen"
        }

    Example Success Response (HTTP 200):

        {
            "success": true,
            "message": "Keyword record updated.",
            "data": {
                "id": 123,
                "date_created": "2023-05-12T12:34:56",
                "date_modified": "2025-05-28T10:08:17",
                "deleted": 0,
                "type": "filosofiska",
                "name": "spelrumsmodellen",
                "description": "metaforisk modell som används för att beskriva balansen mellan frihet och regler i mänsklig handling",
                "legacy_id": "t42",
                "project_id": 5,
                "source": "Wikipedia",
                "name_translation_id": null
            }
        }

    Example Error Response (HTTP 400):

        {
            "success": false,
            "message": "Validation error: 'tag_id' must be a positive integer.",
            "data": null
        }

    Status Codes:

    - 200 - OK: The tag/keyword was updated successfully.
    - 400 - Bad Request: No data provided or fields are invalid.
    - 500 - Internal Server Error: Database query or execution failed.
    """
    # Verify that project name is valid and get project_id
    project_id = get_project_id_from_name(project)
    if not project_id:
        return create_error_response("Validation error: 'project' does not exist.")

    # Convert tag_id to integer and verify
    tag_id = int_or_none(tag_id)
    if not tag_id or tag_id < 1:
        return create_error_response("Validation error: 'tag_id' must be a positive integer.")

    # Verify that request data was provided
    request_data = request.get_json()
    if not request_data:
        return create_error_response("No data provided.")

    # Verify that the 'name' field is non-empty if provided
    if "name" in request_data and not request_data["name"]:
        return create_error_response("Validation error: 'name' must not be empty.")

    # List of fields to check in request_data
    fields = ["deleted",
              "name",
              "type",
              "description",
              "source",
              "legacy_id"]

    # Start building the dictionary of updated values
    values = {}

    # Loop over the fields list, check each one in request_data and validate
    for field in fields:
        if field in request_data:
            if request_data[field] is None and field != "deleted":
                values[field] = None
            else:
                if field == "deleted":
                    if not validate_int(request_data[field], 0, 1):
                        return create_error_response(f"Validation error: '{field}' must be either 0 or 1.")
                else:
                    # Ensure remaining fields are strings
                    request_data[field] = str(request_data[field])

                # Add the field to the insert values
                values[field] = request_data[field]

    if not values:
        return create_error_response("Validation error: no valid fields provided to update.")

    # Add date_modified
    values["date_modified"] = datetime.now()

    try:
        with db_engine.connect() as connection:
            with connection.begin():
                tag_table = get_table("tag")
                stmt = (
                    tag_table.update()
                    .where(tag_table.c.id == tag_id)
                    .where(tag_table.c.project_id == project_id)
                    .values(**values)
                    .returning(*tag_table.c)  # Return the updated row
                )
                updated_row = connection.execute(stmt).first()

                if updated_row is None:
                    # No row was returned: invalid tag_id or project name
                    return create_error_response("Update failed: no keyword record with the provided 'tag_id' found in project.")

                # If the tag is deleted, also delete any events related to it
                if "deleted" in values and values["deleted"]:
                    connection_table = get_table("event_connection")
                    occurrence_table = get_table("event_occurrence")
                    event_table = get_table("event")

                    del_upd_value = {
                        "deleted": 1,
                        "date_modified": values["date_modified"]
                    }

                    # Subquery: Get event IDs for tag_id (used in two of the updates)
                    event_id_subquery = (
                        select(connection_table.c.event_id)
                        .where(connection_table.c.tag_id == tag_id)
                    ).scalar_subquery()

                    # 1. Update event_occurrence where event_id matches subquery
                    upd_occ_stmt = (
                        occurrence_table.update()
                        .where(occurrence_table.c.event_id.in_(event_id_subquery))
                        .values(**del_upd_value)
                        .returning(occurrence_table.c.id)
                    )

                    # 2. Update event where id matches same subquery
                    upd_event_stmt = (
                        event_table.update()
                        .where(event_table.c.id.in_(event_id_subquery))
                        .values(**del_upd_value)
                        .returning(event_table.c.id)
                    )

                    # 3. Update event_connection directly using tag_id filter
                    upd_conn_stmt = (
                        connection_table.update()
                        .where(connection_table.c.tag_id == tag_id)
                        .values(**del_upd_value)
                        .returning(connection_table.c.id)
                    )

                    connection.execute(upd_occ_stmt)
                    connection.execute(upd_event_stmt)
                    connection.execute(upd_conn_stmt)

                return create_success_response(
                    message="Keyword record updated.",
                    data=updated_row._asdict()
                )

    except Exception:
        logger.exception("Exception updating tag.")
        return create_error_response("Unexpected error: failed to update keyword record.", 500)


@event_tools.route("/<project>/work_manifestation/new/", methods=["POST"])
@project_permission_required
def add_new_work_manifestation(project):
    """
    Add a new work, work_manifestation and work_reference object to the database
    """
    request_data = request.get_json()
    if not request_data:
        return jsonify({"msg": "No data provided."}), 400
    if "title" not in request_data:
        return jsonify({"msg": "No name in POST data"}), 400

    works = get_table("work")
    work_manifestations = get_table("work_manifestation")
    work_references = get_table("work_reference")
    connection = db_engine.connect()

    new_work = {
        "title": request_data.get("title", None),
        "description": request_data.get("description", None)
    }

    new_work_manifestation = {
        "title": request_data.get("title", None),
        "description": request_data.get("description", None),
        "type": request_data.get("type", None),
        "legacy_id": request_data.get("legacy_id", None),
        "source": request_data.get("source", None),
        "translated_by": request_data.get("translated_by", None),
        "journal": request_data.get("journal", None),
        "publication_location": request_data.get("publication_location", None),
        "publisher": request_data.get("publisher", None),
        "published_year": request_data.get("published_year", None),
        "volume": request_data.get("volume", None),
        "total_pages": request_data.get("total_pages", None),
        "ISBN": request_data.get("ISBN", None)
    }

    new_work_reference = {
        "reference": request_data.get("reference", None),
        "project_id": get_project_id_from_name(project),
    }

    try:
        with connection.begin():
            insert = works.insert().values(**new_work)
            result = connection.execute(insert)

            work_id = result.inserted_primary_key[0]
            new_work_manifestation["work_id"] = work_id
            insert = work_manifestations.insert().values(**new_work_manifestation)
            result = connection.execute(insert)

            work_manifestation_id = result.inserted_primary_key[0]
            new_work_reference["work_manifestation_id"] = work_manifestation_id
            insert = work_references.insert().values(**new_work_reference)
            result = connection.execute(insert)

            new_row = select(work_manifestations).where(work_manifestations.c.id == work_manifestation_id)
            new_row = connection.execute(new_row).fetchone()
            if new_row is not None:
                new_row = new_row._asdict()
            result = {
                "msg": "Created new work_manifestation with ID {}".format(work_manifestation_id),
                "row": new_row
            }
            return jsonify(result), 201
    except Exception as e:
        result = {
            "msg": "Failed to create new work_manifestation",
            "reason": str(e)
        }
        return jsonify(result), 500
    finally:
        connection.close()


@event_tools.route("/<project>/work_manifestations/<man_id>/edit/", methods=["POST"])
@project_permission_required
def edit_work_manifestation(project, man_id):
    """
    Update work_manifestation object to the database

    POST data MUST be in JSON format.

    POST data SHOULD contain:
    type: manifestation type
    title: manifestation title

    POST data CAN also contain:
    description: tag description
    legacy_id: Legacy id for tag
    """
    request_data = request.get_json()
    if not request_data:
        return jsonify({"msg": "No data provided."}), 400

    manifestations = get_table("work_manifestation")
    references = get_table("work_reference")

    connection = db_engine.connect()

    # get manifestation data
    with connection.begin():
        query = select(manifestations.c.id).where(manifestations.c.id == int_or_none(man_id))
        row = connection.execute(query).fetchone()
    if row is None:
        return jsonify({"msg": "No manifestation with an ID of {} exists.".format(man_id)}), 404

    # get reference data
    reference = request_data.get("reference", None)
    reference_id = request_data.get("reference_id", None)

    type = request_data.get("type", None)
    title = request_data.get("title", None)
    description = request_data.get("description", None)
    legacy_id = request_data.get("legacy_id", None)
    source = request_data.get("source", None)
    translated_by = request_data.get("translated_by", None)
    journal = request_data.get("journal", None)
    publication_location = request_data.get("publication_location", None)
    publisher = request_data.get("publisher", None)
    published_year = request_data.get("published_year", None)
    volume = request_data.get("volume", None)
    total_pages = request_data.get("total_pages", None)
    isbn = request_data.get("isbn", None)

    values = {}
    if type is not None:
        values["type"] = type
    if title is not None:
        values["title"] = title
    if description is not None:
        values["description"] = description
    if legacy_id is not None:
        values["legacy_id"] = legacy_id
    if source is not None:
        values["source"] = source
    if translated_by is not None:
        values["translated_by"] = translated_by
    if journal is not None:
        values["journal"] = journal
    if publication_location is not None:
        values["publication_location"] = publication_location
    if publisher is not None:
        values["publisher"] = publisher
    if published_year is not None:
        values["published_year"] = published_year
    if volume is not None:
        values["volume"] = volume
    if total_pages is not None:
        values["total_pages"] = total_pages
    if isbn is not None:
        values["isbn"] = isbn

    values["date_modified"] = datetime.now()

    reference_values = {}
    if reference is not None:
        reference_values["reference"] = reference

    if len(values) > 0:
        try:
            with connection.begin():
                update = manifestations.update().where(manifestations.c.id == int(man_id)).values(**values)
                connection.execute(update)
                if len(reference_values) > 0:
                    update_ref = references.update().where(references.c.id == int(reference_id)).values(**reference_values)
                    connection.execute(update_ref)
                return jsonify({
                    "msg": "Updated manifestation {} with values {}".format(int(man_id), str(values)),
                    "man_id": int(man_id)
                })
        except Exception as e:
            result = {
                "msg": "Failed to update manifestation.",
                "reason": str(e)
            }
            return jsonify(result), 500
        finally:
            connection.close()
    else:
        connection.close()
        return jsonify("No valid update values given."), 400


@event_tools.route("/locations/")
@jwt_required()
def get_locations():
    """
    Get all locations from the database
    """
    return select_all_from_table("location")


@event_tools.route("/subjects/")
@jwt_required()
def get_subjects():
    """
    Get all subjects from the database
    """
    connection = db_engine.connect()
    subject = get_table("subject")
    columns = [
        subject.c.id, cast(subject.c.date_created, Text), subject.c.date_created.label('date_created'),
        cast(subject.c.date_modified, Text), subject.c.date_modified.label('date_modified'),
        subject.c.deleted, subject.c.type, subject.c.first_name, subject.c.last_name,
        subject.c.place_of_birth, subject.c.occupation, subject.c.preposition,
        subject.c.full_name, subject.c.description, subject.c.legacy_id,
        cast(subject.c.date_born, Text), subject.c.date_born.label('date_born'),
        cast(subject.c.date_deceased, Text), subject.c.date_deceased.label('date_deceased'),
        subject.c.project_id, subject.c.source
    ]
    stmt = select(columns)
    rows = connection.execute(stmt).fetchall()
    result = []
    for row in rows:
        if row is not None:
            result.append(row._asdict())
    connection.close()
    return jsonify(result)


@event_tools.route("/tags/")
@jwt_required()
def get_tags():
    """
    Get all tags from the database
    """
    return select_all_from_table("tag")


@event_tools.route("/work_manifestations/")
@jwt_required()
def get_work_manifestations():
    """
    Get all work_manifestations from the database
    """
    connection = db_engine.connect()
    stmt = """ SELECT w_m.id as id,
                w_m.date_created,
                w_m.date_modified,
                w_m.deleted,
                w_m.title,
                w_m.type,
                w_m.description,
                w_m.source,
                w_m.linked_work_manifestation_id,
                w_m.work_id,
                w_m.work_manuscript_id,
                w_m.translated_by,
                w_m.journal,
                w_m.publication_location,
                w_m.publisher,
                w_m.published_year,
                w_m.volume,
                w_m.total_pages,
                w_m."ISBN",
                w_r.project_id,
                w_r.reference,
                w_r.id as reference_id
                FROM work_manifestation w_m
                JOIN work_reference w_r ON w_r.work_manifestation_id = w_m.id
                ORDER BY w_m.title """
    rows = connection.execute(stmt).fetchall()
    result = []
    for row in rows:
        if row is not None:
            result.append(row._asdict())
    connection.close()
    return jsonify(result)


@event_tools.route("/events/")
@jwt_required()
def get_events():
    """
    Get a list of all available events in the database
    """
    return select_all_from_table("event")


@event_tools.route("/events/search/", methods=["POST"])
@jwt_required()
def find_event_by_description():
    """
    List all events whose description contains a given phrase

    POST data MUST be in JSON format.

    POST data MUST contain the following:
    phrase: search-phrase for event description
    """
    request_data = request.get_json()
    if not request_data:
        return jsonify({"msg": "No data provided."}), 400
    if "phrase" not in request_data:
        return jsonify({"msg": "No phrase in POST data"}), 400

    events = get_table("event")
    connection = db_engine.connect()

    statement = select(events).where(events.c.description.ilike("%{}%".format(request_data["phrase"])))
    rows = connection.execute(statement).fetchall()

    result = []
    for row in rows:
        if row is not None:
            result.append(row._asdict())
    connection.close()
    return jsonify(result)


@event_tools.route("/<project>/events/new/", methods=["POST"])
@project_permission_required
def add_new_event(project):
    """
    Add a new event to the specified project.

    URL Path Parameters:

    - project (str, required): The name of the project to add the
      event to (must be a valid project name).

    POST Data Parameters in JSON Format:

    - publication_id (int, required): ID of the publication the event is
      related to.
    - Exactly one of the following:
        - subject_id (int): ID of a person/subject record.
        - tag_id (int): ID of a keyword/tag record.
        - location_id (int): ID of a place/location record.
        - work_manifestation_id (int):  ID of a work title record.
        - correspondence_id (int): ID of a correspondence.
    - Optionally exactly one of the following:
        - publication_comment_id (int): ID of a publication comment.
        - publication_facsimile_id (int): ID of a publication facsimile.
        - publication_manuscript_id (int): ID of a publication manuscript.
        - publication_song_id (int): ID of a publication song.
        - publication_version_id (int): ID of a publication version.
    - publication_facsimile_page (int, required if publication_facsimile_id set,
      otherwise ignored): page/image number of a publication facsimile.

    Returns:

    - A tuple containing a Flask Response object with JSON data and an
      HTTP status code. The JSON response has the following structure:

        {
            "success": bool,
            "message": str,
            "data": object or null
        }

    - `success`: A boolean indicating whether the operation was successful.
    - `message`: A string containing a descriptive message about the result.
    - `data`: On success, an object containing the inserted event related
      data; `null` on error.

    Response object keys and their data types:

    {
        "event_id": number,
        "event_connection_id": number,
        "event_occurrence_id": number,
        "publication_id": number,
        "subject_id": number | null,
        "tag_id": number | null,
        "location_id": number | null,
        "work_manifestation_id": number | null,
        "correspondence_id": number | null,
        "publication_comment_id": number | null,
        "publication_facsimile_id": number | null,
        "publication_manuscript_id": number | null,
        "publication_song_id": number | null,
        "publication_version_id": number | null,
        "publication_facsimile_page": number | null
    }

    Example Request:

        POST /projectname/events/new/
        {
            "publication_id": 4751,
            "tag_id": 12
        }

    Example Success Response (HTTP 201):

        {
            "success": true,
            "message": "Connection created.",
            "data": {
                "event_id": 4,
                "event_connection_id": 32,
                "event_occurrence_id": 7,
                "publication_id": 4751,
                "subject_id": null,
                "tag_id": 12,
                "location_id": null,
                "work_manifestation_id": null,
                "correspondence_id": null,
                "publication_comment_id": null,
                "publication_facsimile_id": null,
                "publication_manuscript_id": null,
                "publication_song_id": null,
                "publication_version_id": null,
                "publication_facsimile_page": null
            }
        }

    Status Codes:

    - 201 - OK: The event was created successfully.
    - 400 - Bad Request: No data provided or fields are invalid.
    - 500 - Internal Server Error: Database query or execution failed.
    """
    # Verify that project name is valid and get project_id
    project_id = get_project_id_from_name(project)
    if not project_id:
        return create_error_response("Validation error: 'project' does not exist.")

    # Verify that request data was provided
    request_data = request.get_json()
    if not request_data:
        return create_error_response("No data provided.")

    # Verify that the required 'publication_id' field was provided
    publication_id = int_or_none(request_data["publication_id"]) if "publication_id" in request_data else None
    if not publication_id or publication_id < 1:
        return create_error_response("Validation error: 'publication_id' required and must be a positive integer.")

    # List of connection fields to check in request_data, one must be
    # present (if multiple, respond with error)
    connection_fields = ["subject_id",
                         "tag_id",
                         "location_id",
                         "work_manifestation_id",
                         "correspondence_id"]

    present_connection_fields = [key for key in connection_fields if key in request_data and request_data[key] is not None]

    if len(present_connection_fields) != 1:
        return create_error_response("Validation error: exactly one of 'subject_id', 'tag_id', 'location_id', 'work_manifestation_id' and 'correspondence_id' must be provided.")

    connection_field = present_connection_fields[0]

    if not validate_int(request_data[connection_field], 1):
        return create_error_response(f"Validation error: '{connection_field}' must be a positive integer.")

    # List of optional occurrence fields to check in request data,
    # one or none must be present (if multiple, respond with error)
    occurrence_fields = ["publication_comment_id",
                         "publication_facsimile_id",
                         "publication_manuscript_id",
                         "publication_song_id",
                         "publication_version_id"]

    present_occurrence_fields = [key for key in occurrence_fields if key in request_data and request_data[key] is not None]

    if len(present_occurrence_fields) > 1:
        return create_error_response("Validation error: no more than one of 'publication_comment_id', 'publication_facsimile_id', 'publication_manuscript_id', 'publication_song_id' and 'publication_version_id' can be provided.")

    occurrence_field = present_occurrence_fields[0] if len(present_occurrence_fields) == 1 else None

    if occurrence_field and not validate_int(request_data[occurrence_field], 1):
        return create_error_response(f"Validation error: '{occurrence_field}' must be a positive integer.")

    if occurrence_field == "publication_facsimile_id" and ("publication_facsimile_page" not in request_data or int_or_none(request_data["publication_facsimile_page"]) is None):
        return create_error_response("Validation error: 'publication_facsimile_page' must be provided and be an integer.")

    # Form values objects
    connection_values = {}
    occurrence_values = {}

    connection_values[connection_field] = request_data[connection_field]
    connection_values["deleted"] = 0
    occurrence_values["publication_id"] = publication_id
    occurrence_values["deleted"] = 0

    if occurrence_field:
        occurrence_values[occurrence_field] = request_data[occurrence_field]
        if occurrence_field == "publication_facsimile_id":
            occurrence_values["publication_facsimile_page"] = request_data["publication_facsimile_page"]

    try:
        with db_engine.connect() as connection:
            with connection.begin():
                event_table = get_table("event")
                event_connection_table = get_table("event_connection")
                event_occurrence_table = get_table("event_occurrence")

                # Check if an event for this connection and occurrence already exists
                check_ev_conn_subq = build_select_with_filters(event_connection_table,
                                                               connection_values,
                                                               "event_id").scalar_subquery()
                check_ev_occ_subq = build_select_with_filters(event_occurrence_table,
                                                              occurrence_values,
                                                              "event_id").scalar_subquery()

                event_exists_stmt = (
                    select(event_table.c.id)
                    .where(
                        and_(
                            event_table.c.id.in_(check_ev_conn_subq),
                            event_table.c.id.in_(check_ev_occ_subq),
                            event_table.c.deleted == 0
                        )
                    )
                )

                event_ids = connection.execute(event_exists_stmt).fetchall()

                if len(event_ids) > 1:
                    return create_error_response("Unable to create connection: multiple instances of this connection already exist.", 400)
                elif len(event_ids) == 1:
                    return create_error_response("Unable to create connection: a connection with the given publication and reference already exists.")

                # Proceed with creating an event for this connection and occurrence,
                # as there is no existing event.
                event_values = {"description": f"project {project_id}"}

                # Insert event query
                insert_ev_stmt = (
                    event_table.insert()
                    .values(**event_values)
                    .returning(event_table.c.id)  # Return the ID of the inserted row
                )

                # Execute insert event query first to get an event ID
                insert_ev_result = connection.execute(insert_ev_stmt).first()
                if insert_ev_result is None:
                    return create_error_response("Unexpected error: failed to insert new event in the database.", 500)

                event_id = insert_ev_result[0]
                connection_values["event_id"] = event_id
                occurrence_values["event_id"] = event_id

                # Insert event connection query
                insert_ev_conn_stmt = (
                    event_connection_table.insert()
                    .values(**connection_values)
                    .returning(*event_connection_table.c)  # Return the inserted row
                )

                # Insert event occurrence query
                insert_ev_occu_stmt = (
                    event_occurrence_table.insert()
                    .values(**occurrence_values)
                    .returning(*event_occurrence_table.c)  # Return the inserted row
                )

                insert_conn_result = connection.execute(insert_ev_conn_stmt).first()
                insert_occu_result = connection.execute(insert_ev_occu_stmt).first()

                if insert_conn_result is None:
                    return create_error_response("Unexpected error: failed to insert new event connection in the database.", 500)
                if insert_occu_result is None:
                    return create_error_response("Unexpected error: failed to insert new event occurrence in the database.", 500)

                response_data = {
                    "event_id":                   event_id,
                    "event_connection_id":        insert_conn_result["id"],
                    "event_occurrence_id":        insert_occu_result["id"],
                    "publication_id":             insert_occu_result["publication_id"],
                    "subject_id":                 insert_conn_result["subject_id"],
                    "tag_id":                     insert_conn_result["tag_id"],
                    "location_id":                insert_conn_result["location_id"],
                    "work_manifestation_id":      insert_conn_result["work_manifestation_id"],
                    "correspondence_id":          insert_conn_result["correspondence_id"],
                    "publication_comment_id":     insert_occu_result["publication_comment_id"],
                    "publication_facsimile_id":   insert_occu_result["publication_facsimile_id"],
                    "publication_manuscript_id":  insert_occu_result["publication_manuscript_id"],
                    "publication_song_id":        insert_occu_result["publication_song_id"],
                    "publication_version_id":     insert_occu_result["publication_version_id"],
                    "publication_facsimile_page": insert_occu_result["publication_facsimile_page"]
                }

                return create_success_response(
                    message="Connection created.",
                    data=response_data,
                    status_code=201
                )

    except ValueError:
        logger.exception("Invalid query parameters for building select statement.")
        return create_error_response("Unexpected error: ValueError building select statement.", 500)
    except Exception:
        logger.exception("Exception creating new connection.")
        return create_error_response("Unexpected error: failed to create new connection.", 500)


@event_tools.route("/<project>/events/<event_id>/delete/", methods=["POST"])
@project_permission_required
def delete_event(project, event_id):
    """
    Delete the event, event connection and event occurrence with the
    specified event ID.

    URL Path Parameters:

    - project (str, required): The name of the project the event occurs
      in. Strictly it doesn’t matter which project name is given as long
      as it’s a valid project name because currently events in the
      database don’t include project information.
    - event_id (int, required): The unique identifier of the event to
      be deleted.

    POST Data Parameters in JSON Format:

    - None.

    Returns:

    - A tuple containing a Flask Response object with JSON data and an
      HTTP status code. The JSON response has the following structure:

        {
            "success": bool,
            "message": str,
            "data": object or null
        }

    - `success`: A boolean indicating whether the operation was successful.
    - `message`: A string containing a descriptive message about the result.
    - `data`: On success, an object containing the updated event data;
      `null` on error.

    Response object keys and their data types:

    {
        "event_id": number,
        "event_connection_id": number,
        "event_occurrence_id": number,
        "deleted": number
    }

    Example Request:

        POST /projectname/events/123/delete/
        {}

    Example Success Response (HTTP 200):

        {
            "success": true,
            "message": "Connection deleted.",
            "data": {
                "event_id": 123,
                "event_connection_id": 46,
                "event_occurrence_id": 94,
                "deleted": 1
            }
        }

    Example Error Response (HTTP 400):

        {
            "success": false,
            "message": "Validation error: 'event_id' must be a positive integer.",
            "data": null
        }

    Status Codes:

    - 200 - OK: The event was successfully deleted.
    - 400 - Bad Request: Fields are invalid.
    - 500 - Internal Server Error: Database query or execution failed.
    """
    # Verify that project name is valid and get project_id
    project_id = get_project_id_from_name(project)
    if not project_id:
        return create_error_response("Validation error: 'project' does not exist.")

    # Verify that event_id is a positive integer
    event_id = int_or_none(event_id)
    if not validate_int(event_id, 1):
        return create_error_response("Validation error: 'event_id' must be a positive integer.")

    upd_values = {
        "deleted": 1,
        "date_modified": datetime.now()
    }

    try:
        with db_engine.connect() as connection:
            with connection.begin():
                event_table = get_table("event")
                event_connection_table = get_table("event_connection")
                event_occurrence_table = get_table("event_occurrence")

                # Check that the event_id is valid and non-deleted
                event_exists_stmt = (
                    select(event_table.c.id)
                    .where(event_table.c.id == event_id)
                    .where(event_table.c.deleted == 0)
                )

                event_ids = connection.execute(event_exists_stmt).fetchall()

                if len(event_ids) < 1:
                    return create_error_response("Failed to delete connection: invalid event ID or an event for the connection does not exist.")
                elif len(event_ids) > 1:
                    return create_error_response("Failed to delete connection: event ID is referenced by multiple connection or occurrence rows. This may be legacy data and must be reviewed manually.")

                # Delete event
                upd_ev_stmt = (
                    event_table.update()
                    .where(event_table.c.id == event_id)
                    .where(event_table.c.deleted == 0)
                    .values(**upd_values)
                    .returning(*event_table.c)  # Return the updated row
                )
                upd_ev_row = connection.execute(upd_ev_stmt).first()

                if upd_ev_row is None:
                    # No row was returned: invalid event_id
                    return create_error_response("Failed to delete connection: invalid event ID or the event is already deleted.")

                # Delete event connection
                upd_ev_conn_stmt = (
                    event_connection_table.update()
                    .where(event_connection_table.c.event_id == event_id)
                    .where(event_connection_table.c.deleted == 0)
                    .values(**upd_values)
                    .returning(*event_connection_table.c)  # Return the updated row
                )
                upd_ev_conn_row = connection.execute(upd_ev_conn_stmt).first()

                if upd_ev_conn_row is None:
                    # No row was returned: invalid event_id
                    return create_error_response("Failed to delete connection: invalid event ID or the event connection is already deleted.")

                # Delete event occurrence
                upd_ev_occu_stmt = (
                    event_occurrence_table.update()
                    .where(event_occurrence_table.c.event_id == event_id)
                    .where(event_occurrence_table.c.deleted == 0)
                    .values(**upd_values)
                    .returning(*event_occurrence_table.c)  # Return the updated row
                )
                upd_ev_occu_row = connection.execute(upd_ev_occu_stmt).first()

                if upd_ev_occu_row is None:
                    # No row was returned: invalid event_id
                    return create_error_response("Failed to delete connection: invalid event ID or the event occurrence is already deleted.")

                response_data = {
                    "event_id":            upd_ev_row["id"],
                    "event_connection_id": upd_ev_conn_row["id"],
                    "event_occurrence_id": upd_ev_occu_row["id"],
                    "deleted":             upd_ev_row["deleted"]
                }

                return create_success_response(
                    message="Connection deleted.",
                    data=response_data
                )

    except Exception:
        logger.exception("Exception deleting event.")
        return create_error_response("Unexpected error: failed to delete the connection.", 500)<|MERGE_RESOLUTION|>--- conflicted
+++ resolved
@@ -1,21 +1,13 @@
 import logging
 from flask import Blueprint, jsonify, request
 from flask_jwt_extended import jwt_required
-<<<<<<< HEAD
-from sqlalchemy import and_, asc, cast, collate, desc, select, text, Text
-=======
-from sqlalchemy import cast, collate, select, text, Text
->>>>>>> 1dad588c
+from sqlalchemy import and_, cast, collate, select, text, Text
 from datetime import datetime
 
 from sls_api.endpoints.generics import db_engine, get_project_id_from_name, get_table, int_or_none, \
     project_permission_required, select_all_from_table, create_translation, create_translation_text, \
-<<<<<<< HEAD
     get_translation_text_id, validate_int, create_error_response, create_success_response, \
-    build_select_with_filters
-=======
-    get_translation_text_id, validate_int, create_error_response, create_success_response, get_project_collation
->>>>>>> 1dad588c
+    build_select_with_filters, get_project_collation
 
 
 event_tools = Blueprint("event_tools", __name__)
