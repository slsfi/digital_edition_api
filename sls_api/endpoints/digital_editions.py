--- conflicted
+++ resolved
@@ -1,6 +1,6 @@
 import calendar
 from collections import OrderedDict
-from flask import abort, Blueprint, request, Response, safe_join
+from flask import abort, Blueprint, request, safe_join
 from flask.json import jsonify
 import io
 import logging
@@ -400,11 +400,7 @@
             object_id = row.id
         events_sql = "SELECT id, type, description FROM event WHERE id IN " \
                      "(SELECT event_id FROM eventConnection WHERE {}_id=:o_id)".format(object_type)
-<<<<<<< HEAD
-        occurrence_sql = "SELECT id, type, description, publication_id, publicationVersion_id, publicationFacsimile_id, publicationComment_id FROM eventOccurrence WHERE event_id=:e_id"
-=======
         occurrence_sql = "SELECT id, type, description, publication_id, publicationVersion_id, publicationFascimile_id, publicationComment_id, publicationManuscript_id FROM eventOccurrence WHERE event_id=:e_id"
->>>>>>> 0ec23384
 
         events_stmnt = sqlalchemy.sql.text(events_sql).bindparams(o_id=object_id)
         results = []
@@ -496,7 +492,7 @@
     hierarchy = {'id': slugify_id(path, language), 'title': filter_title(os.path.basename(path)),
                  'basename': re.sub('.md', '', os.path.basename(path)), 'path': slugify_path(path), 'fullpath': path,
                  'route': slugify_route(split_after(path, "/topelius_required/md/")), 'type': 'folder',
-                 'children': [path_hierarchy(p, language) for p in glob.glob(safe_join(path, '*'))]}
+                 'children': [path_hierarchy(p, language) for p in glob.glob(os.path.join(path, '*'))]}
 
     if not hierarchy['children']:
         del hierarchy['children']
@@ -544,9 +540,10 @@
 def get_published_status(project, collection_id, publication_id):
     """
     Returns info on if project, publicationCollection, and publication are all published
-    Returns two values:
+    Returns three values:
         - a boolean if the publication can be shown
         - a message text why it can't be shown, if that is the case
+        -
 
     Publications can be shown if they're externally published (published==2),
     if they're internally published (published==1) and show_internally_published is True,
