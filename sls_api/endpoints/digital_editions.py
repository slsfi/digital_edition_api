--- conflicted
+++ resolved
@@ -510,18 +510,10 @@
         open_mysql_connection(project)
 
         # the content has chapters in the same xml
-<<<<<<< HEAD
         sql = "SELECT m_title as title, m_type as type, m_filename as filename, m_id as id FROM manuscripts WHERE m_filename like %s ORDER BY m_sort"
         with connection.cursor() as cursor:
             cursor.execute(sql, [item_id + "_ms_%"])
             manuscript_info = cursor.fetchall()
-=======
-        sql = "SELECT m_title, m_type, m_filename, m_id FROM manuscripts WHERE m_filename LIKE :f_name ORDER BY m_sort"
-        statement = sqlalchemy.sql.text(sql).bindparams(f_name=item_id+"_ms_%")
-        manuscript_info = []
-        for row in connection.execute(statement).fetchall():
-            manuscript_info.append(dict(row))
->>>>>>> 4a949a22
 
         connection.close()
 
@@ -559,7 +551,6 @@
 
         # the content has chapters in the same xml
         if section_id is not None:
-<<<<<<< HEAD
             sql = "SELECT v_title as title, v_type as type, v_filename as filename, v_id as id FROM versions WHERE v_filename like %s AND v_section_id=%s ORDER BY v_sort"
             with connection.cursor() as cursor:
                 cursor.execute(sql, [item_id + "_var_%", section_id])
@@ -569,20 +560,6 @@
             with connection.cursor() as cursor:
                 cursor.execute(sql, [item_id + "_var_%"])
                 variation_info = cursor.fetchall()
-=======
-            sql = "SELECT v_title, v_type, v_filename, v_id FROM versions WHERE v_filename LIKE :f_name AND v_section_id=:s_id ORDER BY v_sort"
-            statement = sqlalchemy.sql.text(sql).bindparams(f_name=item_id+"_var_%", s_id=section_id)
-            variation_info = []
-            for row in connection.execute(statement).fetchall():
-                variation_info.append(dict(row))
-
-        else:
-            sql = "SELECT v_title, v_type, v_filename, v_id FROM versions WHERE v_filename LIKE :f_name ORDER BY v_sort"
-            statement = sqlalchemy.sql.text(sql).bindparams(f_name=item_id+"_var_%")
-            variation_info = []
-            for row in connection.execute(statement).fetchall():
-                variation_info.append(dict(row))
->>>>>>> 4a949a22
         connection.close()
 
         for i in range(len(variation_info)):
