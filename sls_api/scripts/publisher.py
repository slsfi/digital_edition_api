--- conflicted
+++ resolved
@@ -52,68 +52,42 @@
     sender = get_letter_person(letter_id, 'avsändare')
     if sender is not None:
         letter['sender'] = sender['full_name']
-<<<<<<< HEAD
         letter['sender_id'] = sender['id']
     else:
         letter['sender'] = ''
         letter['sender_id'] = ''
-=======
-    else:
-        letter['sender'] = ''
->>>>>>> d0e92e79
     # Get Reciever
     reciever = get_letter_person(letter_id, 'mottagare')
     if reciever is not None:
         letter['reciever'] = reciever['full_name']
-<<<<<<< HEAD
         letter['reciever_id'] = reciever['id']
     else:
         letter['reciever'] = ''
         letter['reciever_id'] = ''
-=======
-    else:
-        letter['reciever'] = ''
->>>>>>> d0e92e79
     # Get Sender Location
     sender_location = get_letter_location(letter_id, 'avsändarort')
     if sender_location is not None:
         letter['sender_location'] = sender_location['name']
-<<<<<<< HEAD
         letter['sender_location_id'] = sender_location['id']
     else:
         letter['sender_location'] = ''
         letter['sender_location_id'] = ''
-=======
-    else:
-        letter['sender_location'] = ''
->>>>>>> d0e92e79
     # Get Reciever Location
     reciever_location = get_letter_location(letter_id, 'mottagarort')
     if reciever_location is not None:
         letter['reciever_location'] = reciever_location['name']
-<<<<<<< HEAD
         letter['reciever_location_id'] = reciever_location['id']
     else:
         letter['reciever_location'] = ''
         letter['reciever_location_id'] = ''
-=======
-    else:
-        letter['reciever_location'] = ''
->>>>>>> d0e92e79
     # Get Title and Status
     title = get_letter_info(letter_id)
     if title is not None:
         letter['title'] = title['title']
-<<<<<<< HEAD
         letter['title_id'] = title['id']
     else:
         letter['title'] = ''
         letter['title_id'] = ''
-=======
-    else:
-        letter['title'] = ''
->>>>>>> d0e92e79
-
     return letter
 
 
@@ -121,11 +95,7 @@
     if letter_id is None:
         return []
     connection = db_engine.connect()
-<<<<<<< HEAD
     statement = text("SELECT c.id, c.title from correspondence c \
-=======
-    statement = text("SELECT c.title from correspondence c \
->>>>>>> d0e92e79
                      where c.legacy_id = :letter_id ")
     data = connection.execute(statement, letter_id=letter_id).fetchone()
     connection.close()
@@ -138,11 +108,7 @@
     if type not in ['mottagare', 'avsändare']:
         return []
     connection = db_engine.connect()
-<<<<<<< HEAD
     statement = text("SELECT s.id, s.full_name from correspondence c \
-=======
-    statement = text("SELECT s.full_name from correspondence c \
->>>>>>> d0e92e79
                      join event_connection ec on ec.correspondence_id = c.id \
                      join subject s on s.id = ec.subject_id \
                      where c.legacy_id = :letter_id and ec.type = :type ")
@@ -157,11 +123,7 @@
     if type not in ['mottagarort', 'avsändarort']:
         return []
     connection = db_engine.connect()
-<<<<<<< HEAD
     statement = text("SELECT l.id, l.name from correspondence c \
-=======
-    statement = text("SELECT l.name from correspondence c \
->>>>>>> d0e92e79
                      join event_connection ec on ec.correspondence_id = c.id \
                      join location l on l.id = ec.location_id \
                      where c.legacy_id = :letter_id and ec.type = :type ")
@@ -185,11 +147,7 @@
         letterId = est_document.GetLetterId()
         if letterId is not None:
             letterData = get_letter_info_from_database(letterId)
-<<<<<<< HEAD
             est_document.SetLetterTitleAndStatusAndMeta(letterData)
-=======
-            est_document.SetLetterTitleAndStatusAndMeta(letterData['title'], letterData['sender_location'], letterData['reciever_location'], letterData['sender'], letterData['reciever'])
->>>>>>> d0e92e79
 
     est_document.Save(est_target_path)
 
